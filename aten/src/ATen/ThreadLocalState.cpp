--- conflicted
+++ resolved
@@ -28,17 +28,8 @@
     const ThreadLocalState& state) {
   // Note that setting the InferenceMode TLS in this function is ONLY ok because we always
   // restore the dispatch key set TLS at the same time.
-<<<<<<< HEAD
+#if !defined(CAFFE2_IS_XPLAT_BUILD) && !defined(C10_MOBILE)
   c10::AutogradState::set_tls_state(state.autograd_tls_);
-=======
-#if !defined(CAFFE2_IS_XPLAT_BUILD) && !defined(C10_MOBILE)
-  if (state.keep_grad_mode_) {
-    c10::AutogradState::set_tls_state(state.autograd_tls_);
-  } else {
-    auto new_state = c10::AutogradState(/* grad_mode */ c10::AutogradState::get_tls_state().get_grad_mode(),
-                                        /* inference_mode */ state.autograd_tls_.get_inference_mode());
-    c10::AutogradState::set_tls_state(new_state);
-  }
 #else
   // The mobile build explicitly ignore grad_mode but fails if we propagate
   // its value across threads or set it to a fixed value.
@@ -47,7 +38,6 @@
                                       /* inference_mode */ state.autograd_tls_.get_inference_mode());
   c10::AutogradState::set_tls_state(new_state);
 #endif
->>>>>>> 9c375c2a
 
   at::set_record_function_tls_(state.rf_tls_);
 
