
#include <ATen/ATen.h>
#include <ATen/core/ivalue.h>
<<<<<<< HEAD
#include <torch/csrc/autograd/profiler_kineto.h>
#include <torch/csrc/jit/jit_log.h>
=======
#include <ATen/core/interned_strings.h>
>>>>>>> 40430e93
#include <torch/csrc/jit/passes/memory_planning.h>
#include <torch/csrc/jit/passes/tensorexpr_fuser.h>
#include <torch/csrc/jit/runtime/profiling_graph_executor_impl.h>
#include <torch/csrc/jit/runtime/profiling_record.h>

#include <gtest/gtest.h>
#include <algorithm> // std::copy
#include <chrono>
#include <ctime>
#include <iostream>
#include <regex>

#include <c10/util/Optional.h>
#include <test/cpp/jit/test_utils.h>

namespace torch {
namespace jit {

<<<<<<< HEAD
void start_profiling() {
  torch::autograd::profiler::ProfilerConfig config = {
      torch::autograd::profiler::ProfilerState::KINETO, true, true, true};
  torch::autograd::profiler::ActivityType act_type =
      torch::autograd::profiler::ActivityType::CPU;

  torch::autograd::profiler::prepareProfiler(config, {act_type});
  torch::autograd::profiler::enableProfiler(config, {act_type});
}

Node* findNodeFromHeader(std::string header, std::shared_ptr<Graph>& graph) {
  for (const auto& node : graph->nodes()) {
    if (getHeader(node).compare(header) == 0) {
      return node;
    }
  }
  TORCH_INTERNAL_ASSERT(false);
=======
std::shared_ptr<Graph> build_small() {
  const auto graph_string = R"IR(
    graph(%0 : Tensor,
          %1 : Tensor,
          %2 : Tensor,
          %3 : Tensor):
      %4 : Tensor = aten::mm(%0, %1)
      %5 : Tensor = aten::mm(%2, %3)
      %6 : int = prim::Constant[value=1]()
      %7 : Tensor = aten::add(%4, %5, %6)
      return (%7))IR";
  auto g = std::make_shared<Graph>();
  torch::jit::parseIR(graph_string, g.get());
  g->lint();

  return g;
}

TEST(MemoryPlannerTest, Small) {
  // setup inputs
  auto in1 = at::randn({10, 10}, at::kCPU);
  auto in2 = at::randn({10, 10}, at::kCPU);
  auto in3 = at::randn({10, 10}, at::kCPU);
  auto in4 = at::randn({10, 10}, at::kCPU);
  auto stack = createStack({in1, in2, in3, in4});

  auto g = build_small();
  // run once to type info
  auto pr = jit::ProfilingRecord::instrumentGraph(g);
  auto graph = pr->profiled_graph_;
  Code cd(graph, "small");
  InterpreterState is{cd};
  is.run(stack);

  // plan
  ProfilingRecord::removeProfileCounter(graph->block());
  jit::RemoveProfileNodesAndSpecializeTypes(graph);
  jit::planMemory(graph, jit::Strategy::NAIVE);

  auto expected_graph_ir = std::string(R"IR(
    graph(%0 : Float(10, 10, strides=[10, 1], requires_grad=0, device=cpu),
          %1 : Float(10, 10, strides=[10, 1], requires_grad=0, device=cpu),
          %2 : Float(10, 10, strides=[10, 1], requires_grad=0, device=cpu),
          %3 : Float(10, 10, strides=[10, 1], requires_grad=0, device=cpu)):
        %15 : Tensor = prim::AllocateStorage[total_size=800, device=0]()
        %16 : Tensor = prim::AllocateTensor[size=400, offset=400, sizes=[10, 10], stride=[10, 1], device=0, dtype=6](%15)
        %4 : Float(10, 10, strides=[10, 1], requires_grad=0, device=cpu) = aten::mm(%0, %1, %16)
        %17 : Tensor = prim::AllocateTensor[size=400, offset=0, sizes=[10, 10], stride=[10, 1], device=0, dtype=6](%15)
        %5 : Float(10, 10, strides=[10, 1], requires_grad=0, device=cpu) = aten::mm(%2, %3, %17)
        %6 : int = prim::Constant[value=1]()
        %7 : Float(10, 10, strides=[10, 1], requires_grad=0, device=cpu) = aten::add(%4, %5, %6)
        return (%7))IR");
  expected_graph_ir.erase(
      remove_if(expected_graph_ir.begin(), expected_graph_ir.end(), isspace),
      expected_graph_ir.end());
  std::stringstream ss;
  graph->print(ss, false);
  auto actual_graph_ir = ss.str();
  actual_graph_ir.erase(
      remove_if(actual_graph_ir.begin(), actual_graph_ir.end(), isspace),
      actual_graph_ir.end());
  ASSERT_TRUE(actual_graph_ir.compare(expected_graph_ir) == 0);
>>>>>>> 40430e93
}

TEST(MemoryPlannerTest, Basic) {
  // setup inputs
  constexpr int batch_size = 4;
  constexpr int input_size = 256;
  int hidden_size = 2 * input_size;
  auto input = at::randn({batch_size, input_size}, at::kCPU);
  auto hx = at::randn({batch_size, hidden_size}, at::kCPU);
  auto cx = at::randn({batch_size, hidden_size}, at::kCPU);
  auto w_ih = at::randn({4 * hidden_size, input_size}, at::kCPU).t();
  auto w_hh = at::randn({4 * hidden_size, hidden_size}, at::kCPU).t();
  auto g = build_lstm();
  auto stack = createStack({input, hx, cx, w_ih, w_hh});

  // run once to type info
  auto pr = jit::ProfilingRecord::instrumentGraph(g);
  Code cd(pr->profiled_graph_, "");
  InterpreterState is{cd};
  is.run(stack);

  // plan
  ProfilingRecord::removeProfileCounter(pr->profiled_graph_->block());
  jit::RemoveProfileNodesAndSpecializeTypes(pr->profiled_graph_);

  for (int strategy = static_cast<int>(Strategy::NAIVE);
       strategy <= static_cast<int>(Strategy::LINEAR_SCAN);
       strategy++) {
    std::cout << "running " << static_cast<Strategy>(strategy) << "\n";
    jit::planMemory(pr->profiled_graph_, static_cast<Strategy>(strategy));
    // run again to test
    Code cd2(pr->profiled_graph_, "");
    InterpreterState is2{cd2};
    stack = createStack({input, hx, cx, w_ih, w_hh});
    is2.run(stack);
  }
}

TEST(MemoryTracingTest, Allocator) {
  constexpr int batch_size = 1;
  constexpr int input_size = 32;

  int hidden_size = 2 * input_size;

  auto g = build_lstm();
  std::vector<MemEvent> mem_events;
  Code cd(g, "lstm");

  {
    c10::WithProfileTracingAllocationsGuard profile_guard(at::kCPU);
    auto input = at::randn({batch_size, input_size}, at::kCPU);
    auto hx = at::randn({batch_size, hidden_size}, at::kCPU);
    auto cx = at::randn({batch_size, hidden_size}, at::kCPU);
    auto w_ih = at::randn({4 * hidden_size, input_size}, at::kCPU).t();
    auto w_hh = at::randn({4 * hidden_size, hidden_size}, at::kCPU).t();
    torch::jit::Inline(*g);
    auto stack = createStack({input, hx, cx, w_ih, w_hh});
    InterpreterState is{cd};
    is.run(stack);
    mem_events = profile_guard.getAllocationTraces();
  }

  std::shared_ptr<Graph> graph(
      cd.instructions_source().front()->owningGraph(), [](Graph*) {});

  for (int strategy = static_cast<int>(Strategy::NAIVE);
       strategy <= static_cast<int>(Strategy::LINEAR_SCAN);
       strategy++) {
    std::cout << "running " << static_cast<Strategy>(strategy) << "\n";
    jit::planMemoryWithTracing(
        graph, static_cast<Strategy>(strategy), mem_events, at::kCPU);
  }
}

} // namespace jit
} // namespace torch<|MERGE_RESOLUTION|>--- conflicted
+++ resolved
@@ -1,49 +1,18 @@
+#include <gtest/gtest.h>
 
 #include <ATen/ATen.h>
+#include <ATen/core/interned_strings.h>
 #include <ATen/core/ivalue.h>
-<<<<<<< HEAD
-#include <torch/csrc/autograd/profiler_kineto.h>
-#include <torch/csrc/jit/jit_log.h>
-=======
-#include <ATen/core/interned_strings.h>
->>>>>>> 40430e93
 #include <torch/csrc/jit/passes/memory_planning.h>
 #include <torch/csrc/jit/passes/tensorexpr_fuser.h>
 #include <torch/csrc/jit/runtime/profiling_graph_executor_impl.h>
 #include <torch/csrc/jit/runtime/profiling_record.h>
 
-#include <gtest/gtest.h>
-#include <algorithm> // std::copy
-#include <chrono>
-#include <ctime>
-#include <iostream>
-#include <regex>
-
-#include <c10/util/Optional.h>
 #include <test/cpp/jit/test_utils.h>
 
 namespace torch {
 namespace jit {
 
-<<<<<<< HEAD
-void start_profiling() {
-  torch::autograd::profiler::ProfilerConfig config = {
-      torch::autograd::profiler::ProfilerState::KINETO, true, true, true};
-  torch::autograd::profiler::ActivityType act_type =
-      torch::autograd::profiler::ActivityType::CPU;
-
-  torch::autograd::profiler::prepareProfiler(config, {act_type});
-  torch::autograd::profiler::enableProfiler(config, {act_type});
-}
-
-Node* findNodeFromHeader(std::string header, std::shared_ptr<Graph>& graph) {
-  for (const auto& node : graph->nodes()) {
-    if (getHeader(node).compare(header) == 0) {
-      return node;
-    }
-  }
-  TORCH_INTERNAL_ASSERT(false);
-=======
 std::shared_ptr<Graph> build_small() {
   const auto graph_string = R"IR(
     graph(%0 : Tensor,
@@ -106,7 +75,6 @@
       remove_if(actual_graph_ir.begin(), actual_graph_ir.end(), isspace),
       actual_graph_ir.end());
   ASSERT_TRUE(actual_graph_ir.compare(expected_graph_ir) == 0);
->>>>>>> 40430e93
 }
 
 TEST(MemoryPlannerTest, Basic) {
