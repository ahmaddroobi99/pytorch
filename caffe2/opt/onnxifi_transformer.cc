#include "caffe2/opt/onnxifi_transformer.h"

#include <iostream>
#include <unordered_set>

#include "onnx/proto_utils.h"

#include "caffe2/core/context.h"
#include "caffe2/core/logging.h"
#include "caffe2/core/operator.h"
#include "caffe2/core/tensor.h"
#include "caffe2/onnx/onnx_exporter.h"
#include "caffe2/opt/backend_cutting.h"
#include "caffe2/utils/proto_utils.h"
#include "caffe2/utils/string_utils.h"

namespace caffe2 {

namespace {
const std::string kRealBatchSizeBlob = "real_batch_size";
const std::string kInitializers = "initializers";
constexpr size_t kBufferSize = 64;

// Convert ShapeInfo map to TensorShape map
std::unordered_map<std::string, TensorShape> stripShapeInfoMap(
    const ShapeInfoMap& info_map) {
  std::unordered_map<std::string, TensorShape> shape_map;
  for (const auto& kv : info_map) {
    shape_map.emplace(kv.first, kv.second.shape);
  }
  return shape_map;
}

// NOLINTNEXTLINE(clang-diagnostic-unused-function)
uint64_t onnxifiDataType(caffe2::TensorProto::DataType t) {
#define CAFFE2_TO_ONNXIFI_TYPE(x, y) \
  case (caffe2::TensorProto::x):     \
    return y
  switch (t) {
    CAFFE2_TO_ONNXIFI_TYPE(FLOAT, ONNXIFI_DATATYPE_FLOAT32);
    CAFFE2_TO_ONNXIFI_TYPE(INT8, ONNXIFI_DATATYPE_INT8);
    CAFFE2_TO_ONNXIFI_TYPE(UINT8, ONNXIFI_DATATYPE_UINT8);
    CAFFE2_TO_ONNXIFI_TYPE(INT16, ONNXIFI_DATATYPE_INT16);
    CAFFE2_TO_ONNXIFI_TYPE(UINT16, ONNXIFI_DATATYPE_UINT16);
    CAFFE2_TO_ONNXIFI_TYPE(INT32, ONNXIFI_DATATYPE_INT32);
    CAFFE2_TO_ONNXIFI_TYPE(INT64, ONNXIFI_DATATYPE_INT64);
    CAFFE2_TO_ONNXIFI_TYPE(FLOAT16, ONNXIFI_DATATYPE_FLOAT16);
    default:
      LOG(WARNING) << "Unsupported Caffe2 tensor type: " << t
                   << ", fallback to FLOAT";
      return ONNXIFI_DATATYPE_FLOAT32;
  }
#undef CAFFE2_TO_ONNXIFI_TYPE
}

std::vector<::ONNX_NAMESPACE::ValueInfoProto> convertToValueInfo(
    const std::vector<std::string>& names,
    const std::unordered_map<std::string, TensorShape>& shape_hints,
    const std::unordered_map<std::string, ::ONNX_NAMESPACE::TypeProto>&
        extra_shape_hints) {
  std::vector<::ONNX_NAMESPACE::ValueInfoProto> r;
  for (const auto& s : names) {
    r.emplace_back();
    auto& value_info = r.back();
    value_info.set_name(s);
    const auto it = shape_hints.find(s);
    if (it == shape_hints.end()) {
      const auto eit = extra_shape_hints.find(s);
      if (eit == extra_shape_hints.end()) {
        LOG(WARNING) << "Cannot get shape of " << s;
      } else {
        value_info.mutable_type()->CopyFrom(eit->second);
      }
    } else {
      auto* tensor_type = value_info.mutable_type()->mutable_tensor_type();
      tensor_type->set_elem_type(
          onnx::Caffe2TypeToOnnxType(it->second.data_type()));
      auto* shape = tensor_type->mutable_shape();
      for (int i = 0; i < it->second.dims().size(); ++i) {
        shape->add_dim()->set_dim_value(it->second.dims(i));
      }
    }
  }
  return r;
}

// Given a net, with primiary inputs and outputs defined in its
// external_inputs/outputs, and given the set of weights and extra weights
// (created during conversion to ONNX if exists), we check whether some of the
// weights are used in the net, and if so, we put it in the initialize_list and
// add it to the external_inputs too.
// \param net [in] c2 net (cutoff from a bigger net)
// \param weights_in_ws [in] all the weights in the workspace
// \param extra_weights [in] extra weights possibly generated during ONNX
// conversion \param initialization_list [out] weights that needs to be offload
// to backend \param total_inputs_vec [out] total #inputs of the net that
// doesn't have a producer
void getWeightsAndInputs(
    const NetDef& net,
    const std::unordered_set<std::string>& weights_in_ws,
    const std::vector<std::string>& extra_weights,
    std::unordered_set<std::string>* initialization_list,
    std::vector<std::string>* total_inputs_vec) {
  std::unordered_set<std::string> total_inputs;

  // extra weights is definitely extra weights/inputs
  for (const auto& extra_weight : extra_weights) {
    if (total_inputs.emplace(extra_weight).second) {
      total_inputs_vec->emplace_back(extra_weight);
    }
    initialization_list->emplace(extra_weight);
  }

  // Boundary inputs that should not be weights
  std::unordered_set<std::string> boundary_inputs;
  for (const auto& i : net.external_input()) {
    boundary_inputs.emplace(i);
  }

  for (const auto& op : net.op()) {
    for (const auto& input : op.input()) {
      bool not_seen = total_inputs.emplace(input).second;
      if (!not_seen) {
        continue;
      }
      if (weights_in_ws.count(input)) {
        // We add weights as inputs too
        total_inputs_vec->emplace_back(input);
        initialization_list->emplace(input);
        VLOG(2) << "Add weights: " << input;
      } else if (boundary_inputs.count(input)) {
        VLOG(2) << "Adding boundary input: " << input;
        total_inputs_vec->emplace_back(input);
      }
    }
  }
}

void collectInputsAndOutputs(
    const OperatorDef& op,
    std::set<std::string>* inputs,
    std::set<std::string>* outputs) {
  for (const auto& blob : op.input()) {
    inputs->emplace(blob);
  }
  for (const auto& blob : op.output()) {
    outputs->emplace(blob);
  }
}

void fetchInputsToIfOpsSubnet(NetDef* net) {
  NetDef clone(*net);
  clone.clear_op();
  for (auto& op : net->op()) {
    if (op.type() == "If" || op.type() == "AsyncIf") {
      OperatorDef new_op(op);
      ArgumentHelper helper(op);
      std::set<std::string> subnet_inputs, subnet_outputs;
      if (helper.HasSingleArgumentOfType<NetDef>("then_net")) {
        auto then_net = helper.GetSingleArgument<NetDef>("then_net", NetDef());
        for (const auto& nested_op : then_net.op()) {
          collectInputsAndOutputs(nested_op, &subnet_inputs, &subnet_outputs);
        }
      }
      if (helper.HasSingleArgumentOfType<NetDef>("else_net")) {
        auto else_net = helper.GetSingleArgument<NetDef>("else_net", NetDef());
        for (const auto& nested_op : else_net.op()) {
          collectInputsAndOutputs(nested_op, &subnet_inputs, &subnet_outputs);
        }
      }
      for (const std::string& blob : subnet_inputs) {
        if (subnet_outputs.count(blob) == 0) {
          new_op.add_input(blob);
        }
      }
      clone.add_op()->CopyFrom(new_op);
    } else {
      clone.add_op()->CopyFrom(op);
    }
  }
  net->Swap(&clone);
}

void fillModelInfo(::ONNX_NAMESPACE::ModelProto* model) {
  model->set_ir_version(::ONNX_NAMESPACE::Version::IR_VERSION);
  model->set_producer_name("caffe2");
  auto* opset_id = model->add_opset_import();
  opset_id->set_domain("");
  opset_id->set_version(7);
}

int64_t getBlob1stDimSize(const ShapeInfo& shape_info) {
  if (shape_info.shape.dims_size() == 0) {
    return 0;
  } else {
    return shape_info.shape.dims(0);
  }
}

NetDef composeResultNet(const OperatorDef& onnxifi_op) {
  NetDef net_opt;
  net_opt.add_op()->CopyFrom(onnxifi_op);
  return net_opt;
}

void enforceFp32InputsToFp16(
    const std::unordered_set<std::string>& weights,
    NetDef* pred_net,
    ShapeInfoMap* shape_hints) {
  std::unordered_map<std::string, ShapeInfo> user_input_map;
  for (const auto& i : pred_net->external_input()) {
    if (weights.count(i)) {
      continue;
    }
    auto it = shape_hints->find(i);
    if (it == shape_hints->end() ||
        it->second.shape.data_type() != TensorProto_DataType_FLOAT) {
      continue;
    }
    auto& shape_info = it->second;
    user_input_map[i] = shape_info;
    shape_info.shape.set_data_type(TensorProto_DataType_FLOAT16);
  }

  if (user_input_map.empty()) {
    return;
  }

  std::vector<OperatorDef> ops;
  for (const auto& op : pred_net->op()) {
    ops.emplace_back(op);
  }
  pred_net->clear_op();
  int current_pos = ops.size();

  // NOLINTNEXTLINE(cppcoreguidelines-avoid-c-arrays,modernize-avoid-c-arrays)
  const char kBridgeTensorSuffix[] = "_to_float_bridge";
  std::vector<OperatorDef> converts;
  for (const auto& elem : user_input_map) {
    const auto& name = elem.first;
    const auto& shape_info = elem.second;
    std::string new_name = name + kBridgeTensorSuffix;
    shape_hints->emplace(new_name, shape_info);
    converts.emplace_back(CreateOperatorDef(
        "HalfToFloat",
        "",
        {name},
        {new_name},
        {MakeArgument<int>(kNetPos, current_pos++)}));
  }
  for (const auto& op : converts) {
    pred_net->add_op()->CopyFrom(op);
  }

  for (auto& op : ops) {
    for (auto& input : *op.mutable_input()) {
      if (user_input_map.count(input)) {
        input += kBridgeTensorSuffix;
      }
    }
  }

  for (const auto& op : ops) {
    pred_net->add_op()->CopyFrom(op);
  }
}

void mergeFp32InputsAndConvertToFp16(
    size_t batch_size,
    const std::unordered_set<std::string>& weights,
    NetDef* pred_net,
    ShapeInfoMap* shape_hints) {
  std::unordered_map<std::string, ShapeInfo> user_input_map;
  for (const auto& i : pred_net->external_input()) {
    if (weights.count(i)) {
      continue;
    }
    const auto it = shape_hints->find(i);
    // Heuristic: the input has to be of float type, 2-dimensional and the first
    // dimension has to be of batch size
    if (it == shape_hints->end() ||
        it->second.shape.data_type() != TensorProto_DataType_FLOAT) {
      continue;
    }
    auto shape_info = it->second;
    if (shape_info.shape.dims_size() != 2 ||
        // NOLINTNEXTLINE(clang-diagnostic-sign-compare)
        shape_info.shape.dims(0) != batch_size) {
      continue;
    }
    shape_info.shape.set_data_type(TensorProto_DataType_FLOAT16);

    user_input_map[i] = shape_info;
  }

  if (user_input_map.empty()) {
    return;
  }
  std::unordered_map<std::string, std::vector<std::string>>
      user_inputs_by_partition;
  std::unordered_map<std::string, std::unordered_set<std::string>>
      user_input_set_by_partition;
  for (const auto& op : pred_net->op()) {
    for (const auto& i : op.input()) {
      if (user_input_map.find(i) != user_input_map.end()) {
        const auto& partition = op.device_option().node_name().empty()
            ? "default"
            : op.device_option().node_name();
        if (user_input_set_by_partition[partition].find(i) ==
            user_input_set_by_partition[partition].end()) {
          user_inputs_by_partition[partition].emplace_back(i);
          user_input_set_by_partition[partition].insert(i);
        }
      }
    }
  }

  std::vector<OperatorDef> ops;
  for (const auto& op : pred_net->op()) {
    ops.emplace_back(op);
  }
  pred_net->clear_op();
  int current_pos = ops.size();

  for (const auto& elem : user_inputs_by_partition) {
    const auto& partition = elem.first;
    const auto& user_inputs = elem.second;
    const auto& user_input_set = user_input_set_by_partition[partition];

    OperatorDef op1;
    op1.set_type("Concat");
    for (const auto& i : user_inputs) {
      op1.add_input(i);
    }
    op1.add_output(partition + "_fp32_input_concated");
    op1.add_output(partition + "_fp32_input_concated_split_info");
    auto shape_info = user_input_map[user_inputs.front()];
    int total = 0;
    for (const auto& u : user_inputs) {
      total += user_input_map[u].shape.dims(1);
    }
    shape_info.shape.set_dims(1, total);
    AddArgument("axis", 1, &op1);
    AddArgument(kNetPos, current_pos++, &op1);
    pred_net->add_op()->CopyFrom(op1);

    // TODO: a possible optimization is to fuse the fp16 conversion into Concat
    OperatorDef op2;
    op2.set_type("FloatToHalf");
    op2.add_input(partition + "_fp32_input_concated");
    op2.add_output(partition + "_fp16_input_concated");
    AddArgument("clip", 1, &op2);
    AddArgument(kNetPos, current_pos++, &op2);
    shape_hints->emplace(partition + "_fp16_input_concated", shape_info);
    pred_net->add_op()->CopyFrom(op2);

    OperatorDef op3;
    op3.set_type("Split");
    op3.add_input(partition + "_fp16_input_concated");
    op3.mutable_device_option()->set_node_name(partition);

    std::vector<OperatorDef> converts;
    for (const auto& i : user_inputs) {
      // NOLINTNEXTLINE(performance-inefficient-string-concatenation)
      std::string new_name = partition + "_" + i + "_split_fp16";
      op3.add_output(new_name);
      shape_hints->emplace(new_name, user_input_map[i]);
      converts.emplace_back(CreateOperatorDef(
          "HalfToFloat",
          "",
          // NOLINTNEXTLINE(performance-inefficient-string-concatenation)
          {partition + "_" + i + "_split_fp16"},
          // NOLINTNEXTLINE(performance-inefficient-string-concatenation)
          {partition + "_" + i + "_split"},
          {MakeArgument<int>(kNetPos, current_pos++)}));
      converts.back().mutable_device_option()->set_node_name(partition);

      auto converted_shape = user_input_map[i];
      converted_shape.shape.set_data_type(TensorProto_DataType_FLOAT);
      // NOLINTNEXTLINE(performance-inefficient-string-concatenation)
      shape_hints->emplace(partition + "_" + i + "_split", converted_shape);
    }
    AddArgument("axis", 1, &op3);
    AddArgument(kNetPos, current_pos++, &op3);
    auto* arg = op3.add_arg();
    arg->set_name("split");
    for (const auto& u : user_inputs) {
      arg->add_ints(user_input_map[u].shape.dims(1));
    }
    pred_net->add_op()->CopyFrom(op3);
    for (const auto& op : converts) {
      pred_net->add_op()->CopyFrom(op);
    }

    for (auto& op : ops) {
      if ((!op.device_option().node_name().empty() &&
           op.device_option().node_name() == partition) ||
          (op.device_option().node_name().empty() && partition == "default")) {
        for (auto& i : *op.mutable_input()) {
          if (user_input_set.count(i)) {
            // NOLINTNEXTLINE(performance-inefficient-string-concatenation)
            i = partition + "_" + i + "_split";
          }
        }
      }
    }
  }

  for (const auto& op : ops) {
    pred_net->add_op()->CopyFrom(op);
  }
}

} // namespace

void splitSparseLengthsSumSparse(NetDef* net, const Workspace& ws) {
  const static std::unordered_map<string, string> slss = {
      {"SparseLengthsSum4BitRowwiseSparse", "SparseLengthsSumFused4BitRowwise"},
      {"SparseLengthsWeightedSum4BitRowwiseSparse",
       "SparseLengthsWeightedSumFused4BitRowwise"},
      {"SparseLengthsSum8BitRowwiseSparse", "SparseLengthsSumFused8BitRowwise"},
      {"SparseLengthsWeightedSum8BitRowwiseSparse",
       "SparseLengthsWeightedSumFused8BitRowwise"},
      {"SparseLengthsSum2BitRowwiseSparse", "SparseLengthsSumFused2BitRowwise"},
      {"SparseLengthsWeightedSum2BitRowwiseSparse",
       "SparseLengthsWeightedSumFused2BitRowwise"}};
  NetDef new_net;
  new_net.CopyFrom(*net);
  new_net.mutable_op()->Clear();
  for (const auto& op : net->op()) {
    const auto it = slss.find(op.type());
    if (it == slss.end()) {
      new_net.add_op()->CopyFrom(op);
    } else {
      const bool is_weighted =
          (op.type().find("Weighted") != std::string::npos);
      const auto& compressed_mapping = op.input(is_weighted ? 4 : 3);
      const auto* b = ws.GetBlob(compressed_mapping);
      bool fallback = false;
      if (b && b->IsType<Tensor>()) {
        const auto& t = BlobGetTensor(*b, CPU);
        fallback = ((t.numel() == 1) && (t.template data<int32_t>()[0] == 0));
      }

      if (fallback) {
        // If fallback, we just replace the original slss op with a normal sls
        // op
        OperatorDef new_op;
        new_op.CopyFrom(op);
        new_op.set_type(it->second);
        new_op.mutable_input()->RemoveLast();
        new_net.add_op()->CopyFrom(new_op);
      } else {
        // Otherwise, we replace slss with slss_lookup followed by a normal sls
        OperatorDef new_op;
        new_op.CopyFrom(op);
        new_op.set_type("SparseLengthsSumSparseLookup");
        new_op.clear_input();
        const auto& indices_in = is_weighted ? op.input(2) : op.input(1);
        const auto& lengths_in = is_weighted ? op.input(3) : op.input(2);
        const auto& compress_mapping = is_weighted ? op.input(4) : op.input(3);
        const auto& weights_in = is_weighted ? op.input(1) : "";
        new_op.add_input(indices_in);
        new_op.add_input(lengths_in);
        new_op.add_input(compress_mapping);
        const auto indices_out = indices_in + "_decomp";
        const auto lengths_out = lengths_in + "_decomp";
        const auto weights_out = weights_in + "_decomp";
        new_op.clear_output();
        new_op.add_output(indices_out);
        new_op.add_output(lengths_out);
        if (is_weighted) {
          new_op.add_input(weights_in);
          new_op.add_output(weights_out);
        }
        new_net.add_op()->CopyFrom(new_op);

        new_op.CopyFrom(op);
        new_op.set_type(it->second);
        new_op.mutable_input()->RemoveLast();
        *new_op.mutable_input()->Mutable(is_weighted ? 2 : 1) = indices_out;
        *new_op.mutable_input()->Mutable(is_weighted ? 3 : 2) = lengths_out;
        if (is_weighted) {
          *new_op.mutable_input()->Mutable(1) = weights_out;
        }
        new_net.add_op()->CopyFrom(new_op);
      }
    }
  }

  new_net.Swap(net);
}

OnnxifiOptionHelper::OnnxifiOptionHelper() {
  lib_ = onnx::initOnnxifiLibrary();
  CAFFE_ENFORCE(lib_, "Cannot initialize ONNXIFI library");
}

bool OnnxifiOptionHelper::setOnnxifiOption(
    const std::string& option,
    const std::string& value) {
#ifdef ONNXIFI_ENABLE_EXT
  onnxStatus (*onnxSetOptionFunctionPointer)(
      const char* optionName, const char* optionValue) = nullptr;
  union {
    onnxExtensionFunctionPointer p;
    decltype(onnxSetOptionFunctionPointer) set;
  } u{};
  onnxBackendID backend_id = nullptr;
  if (lib_->onnxGetExtensionFunctionAddress(
          backend_id, "onnxSetOptionFunction", &u.p) !=
      ONNXIFI_STATUS_SUCCESS) {
    LOG(ERROR) << "Cannot find onnxSetOptionFunction";
    return false;
  } else {
    onnxSetOptionFunctionPointer = u.set;
  }
  if (onnxSetOptionFunctionPointer != nullptr &&
      (*onnxSetOptionFunctionPointer)(option.c_str(), value.c_str()) ==
          ONNXIFI_STATUS_SUCCESS) {
    return true;
  }
#endif
  return false;
}

std::string OnnxifiOptionHelper::getOnnxifiOption(const std::string& option) {
#ifdef ONNXIFI_ENABLE_EXT
  onnxStatus (*onnxGetOptionFunctionPointer)(
      const char* optionName, char* optionValue, size_t* optionValueLength) =
      nullptr;
  union {
    onnxExtensionFunctionPointer p;
    decltype(onnxGetOptionFunctionPointer) get;
  } u{};
  onnxBackendID backend_id = nullptr;
  if (lib_->onnxGetExtensionFunctionAddress(
          backend_id, "onnxGetOptionFunction", &u.p) !=
      ONNXIFI_STATUS_SUCCESS) {
    LOG(ERROR) << "Cannot find onnxGetOptionFunction";
    return "";
  } else {
    onnxGetOptionFunctionPointer = u.get;
  }

  constexpr size_t ll = 1024;
<<<<<<< HEAD
=======
  // NOLINTNEXTLINE(cppcoreguidelines-avoid-c-arrays,modernize-avoid-c-arrays)
>>>>>>> 078fadaa
  char buf[ll];
  size_t len = ll;
  if (onnxGetOptionFunctionPointer != nullptr &&
      (*onnxGetOptionFunctionPointer)(option.c_str(), buf, &len) ==
          ONNXIFI_STATUS_SUCCESS) {
    return std::string(buf, len);
  }
#endif

  return "";
}

<<<<<<< HEAD
=======
// NOLINTNEXTLINE(modernize-pass-by-value)
>>>>>>> 078fadaa
OnnxifiTransformer::OnnxifiTransformer(const OnnxifiTransformerOptions& opts)
    : BackendTransformerBase(), opts_(opts) {
  lib_ = onnx::initOnnxifiLibrary();
  CAFFE_ENFORCE(lib_, "Cannot initialize ONNXIFI library");
  CAFFE_ENFORCE_EQ(
      lib_->onnxGetBackendIDs(nullptr, &num_backends_),
      ONNXIFI_STATUS_FALLBACK);
  CAFFE_ENFORCE_GT(
      num_backends_, 0, "At least 1 onnxifi backend should be available");
  backend_ids_.resize(num_backends_);
  CAFFE_ENFORCE_EQ(
      lib_->onnxGetBackendIDs(backend_ids_.data(), &num_backends_),
      ONNXIFI_STATUS_SUCCESS);
}

OnnxifiTransformer::~OnnxifiTransformer() {
  for (unsigned i = 0; i < num_backends_; ++i) {
    if (lib_->onnxReleaseBackendID(backend_ids_[i]) != ONNXIFI_STATUS_SUCCESS) {
      LOG(ERROR) << "Error when calling onnxReleaseBackendID";
    }
  }
}

bool OnnxifiTransformer::canPassOutputShapeHintsPerBs(
    const OperatorDef& op,
    const std::unordered_map<int, ShapeInfoMap>& shape_hints_per_bs) const {
  if (shape_hints_per_bs.empty()) {
    return false;
  }

  for (int bs = 1; bs < opts_.bound_shape_spec.max_batch_size; ++bs) {
    auto shape_hints_search = shape_hints_per_bs.find(bs);
    if (shape_hints_search == shape_hints_per_bs.end()) {
      return false;
    }
    const auto& shape_hints = shape_hints_search->second;

    for (int output_idx = 0; output_idx < op.output_size(); ++output_idx) {
      auto shape_hint_search = shape_hints.find(op.output(output_idx));
      if (shape_hint_search == shape_hints.end()) {
        return false;
      }
    }
  }

  return true;
}

OperatorDef OnnxifiTransformer::buildOnnxifiOp(
    const std::string& onnx_model_str,
    const std::unordered_set<std::string>& initialization_list,
    const std::vector<std::string>& external_inputs,
    const std::vector<std::string>& external_outputs,
    const ShapeInfoMap& shape_hints_max_bs,
    const std::unordered_map<int, ShapeInfoMap>& shape_hints_per_bs) {
  OperatorDef op;
  op.set_type("Onnxifi");
  auto* onnx_model_arg = op.add_arg();
  onnx_model_arg->set_name("onnx_model");
  onnx_model_arg->set_s(onnx_model_str);

  // Add the names of the initializer blobs that we want to fetch from the
  // workspace later
  auto* initializers_arg = op.add_arg();
  initializers_arg->set_name(kInitializers);
  for (const auto& s : initialization_list) {
    initializers_arg->add_strings(s);
  }

  // Add the input/output
  int idx = 0;
  auto* input_names = op.add_arg();
  input_names->set_name("input_names");
  for (const auto& input : external_inputs) {
    if (!initialization_list.count(input)) {
      op.add_input(input);
      input_names->add_strings(input);
    }
  }
  auto* output_names = op.add_arg();
  output_names->set_name("output_names");
  for (const auto& output : external_outputs) {
    op.add_output(output);
    output_names->add_strings(output);
  }

  // Find out the index of input that has a nominal batch size
  const auto max_batch_size = opts_.bound_shape_spec.max_batch_size;
  idx = 0;
  int nominal_batch_idx{0};
  for (const auto& input : external_inputs) {
    if (!initialization_list.count(input)) {
      const auto it = shape_hints_max_bs.find(input);
      CAFFE_ENFORCE(
          it != shape_hints_max_bs.end(),
          "Input shape for ",
          input,
          " not found");
      const auto& info = it->second;
      if (info.getDimType(0) == TensorBoundShape_DimType_BATCH &&
          getBlob1stDimSize(info) == max_batch_size) {
        nominal_batch_idx = idx;
        break;
      }
      ++idx;
    }
  }

  // Add output size hints for max batch size
  auto* output_shape_info_arg = op.add_arg();
  output_shape_info_arg->set_name("output_shape_info");
  auto* output_qshape_info_arg = op.add_arg();
  output_qshape_info_arg->set_name("output_qshape_info");
  for (int i = 0; i < op.output_size(); ++i) {
    const auto& o = op.output(i);
    const auto it = shape_hints_max_bs.find(o);
    if (it != shape_hints_max_bs.end()) {
      if (!it->second.is_quantized) {
        output_shape_info_arg->mutable_tensors()->Add()->CopyFrom(
            wrapShapeInfoIntoTensorProto(o, it->second));
      } else {
        output_qshape_info_arg->mutable_qtensors()->Add()->CopyFrom(
            wrapShapeInfoIntoQTensorProto(o, it->second));
      }
      VLOG(2) << "Adding output hint: " << o;
    }
  }

  // Add output size hints per batch size
  if (canPassOutputShapeHintsPerBs(op, shape_hints_per_bs)) {
    VLOG(2) << "Passing in output shape hints for batch sizes in [1, "
            << opts_.bound_shape_spec.max_batch_size << ")";
    AddArgument("use_passed_output_shapes", 1, &op);

    for (int bs = 1; bs < opts_.bound_shape_spec.max_batch_size; ++bs) {
      auto* output_shape_arg = op.add_arg();
      output_shape_arg->set_name("output_shapes_bs_" + caffe2::to_string(bs));
      auto* output_qshape_arg = op.add_arg();
      output_qshape_arg->set_name("output_qshapes_bs_" + caffe2::to_string(bs));

      const auto& shape_hints = shape_hints_per_bs.find(bs)->second;

      for (int output_idx = 0; output_idx < op.output_size(); ++output_idx) {
        const auto& output_name = op.output(output_idx);
        const auto& shape_hint = shape_hints.find(output_name)->second;
        if (!shape_hint.is_quantized) {
          output_shape_arg->mutable_tensors()->Add()->CopyFrom(
              wrapShapeInfoIntoTensorProto(output_name, shape_hint));
        } else {
          output_shape_arg->mutable_qtensors()->Add()->CopyFrom(
              wrapShapeInfoIntoQTensorProto(output_name, shape_hint));
        }
      }
    }
  } else {
    AddArgument("use_passed_output_shapes", 0, &op);
  }

  // Tell Onnxifi op that the model is in onnx or c2 proto format
  AddArgument("use_onnx", opts_.use_onnx ? 1 : 0, &op);

  // Tell Onnxifi op which backend id to use
  AddArgument("backend_id", idx_, &op);

  // Add model_id and net_pos to the onnxifi model
  AddArgument(kModelId, model_id_, &op);
  AddArgument(kNetPos, c10::to_string(onnxifi_op_id_++), &op);

  // Add output resizing hints
  if (opts_.adjust_batch) {
    AddArgument("adjust_output_batch", 1, &op);
  } else {
    AddArgument("adjust_output_batch", 0, &op);
  }
  AddArgument("max_batch_size", opts_.bound_shape_spec.max_batch_size, &op);
  AddArgument("max_seq_size", opts_.bound_shape_spec.max_seq_size, &op);
  AddArgument("timeout", opts_.timeout, &op);
  AddArgument("nominal_batch_idx", nominal_batch_idx, &op);

  return op;
}

NetDef OnnxifiTransformer::SubnetToOnnxifiOpViaC2(
    const caffe2::NetDef& net,
    const std::unordered_set<std::string>& weights_in_ws,
    const ShapeInfoMap& shape_hints_max_bs,
    const std::unordered_map<int, ShapeInfoMap>& shape_hints_per_bs) {
  int onnxifi_op_id = onnxifi_op_id_;
  if (opts_.debug) {
    WriteProtoToTextFile(
        net,
        "debug_original_net_" + c10::to_string(onnxifi_op_id) + ".pb_txt",
        false);
  }
  // NOLINTNEXTLINE(clang-diagnostic-sign-compare)
  if (opts_.min_ops > net.op_size()) {
    return net;
  }
  // We already have all the ops and external inputs and outputs!
  NetDef onnxifi_net(net);

  // Remove the second output of Concat/Reshape from external_output. Remove
  // rest of the outputs of LayerNorm too. In addition, we remove those outputs
  // from the Onnxifi op too.
  // TODO: This approach is a bit hacky as we assume that the second output is
  // never used. A more appropriate approach can be learned from the ONNX path,
  // where we statically computes the split_info given input shape and insert a
  // GivenTensorIntFill op
  std::unordered_set<std::string> split_infos;
  for (auto& op : *onnxifi_net.mutable_op()) {
    if ((op.type() == "Concat" || op.type() == "Reshape") &&
        op.output_size() == 2) {
      split_infos.emplace(op.output(1));
    } else if (
        op.type() == "SparseLengthsSum" ||
        op.type() == "SparseLengthsSumFused8BitRowwise" ||
        op.type() == "SparseLengthsWeightedSum" ||
        op.type() == "SparseLengthsWeightedSumFused8BitRowwise" ||
        op.type() == "SparseLengthsSumFused4BitRowwise" ||
        op.type() == "SparseLengthsWeightedSumFused4BitRowwise") {
      int weighted = (op.type() == "SparseLengthsWeightedSum" ||
                      op.type() == "SparseLengthsWeightedSumFused8BitRowwise" ||
                      op.type() == "SparseLengthsWeightedSumFused4BitRowwise")
          ? 1
          : 0;
      const auto& indices_hint = shape_hints_max_bs.at(op.input(1 + weighted));
      const auto& lengths_hint = shape_hints_max_bs.at(op.input(2 + weighted));
      const auto& indices_shape = indices_hint.shape;
      const auto& lengths_shape = lengths_hint.shape;
      if ((indices_hint.getDimType(0) ==
               TensorBoundShape_DimType_BATCH_OF_FEATURE_MAX ||
           indices_hint.getDimType(0) ==
               TensorBoundShape_DimType_BATCH_OF_FEATURE_MAX_DEFAULT) &&
          indices_shape.dims_size() == 1 && lengths_shape.dims_size() == 1 &&
          indices_shape.dims(0) == lengths_shape.dims(0)) {
        op.add_arg()->CopyFrom(MakeArgument<int>("length1", 1));
      }
    } else if (op.type() == "LayerNorm" && op.output_size() > 1) {
      for (int i = 1; i < op.output_size(); ++i) {
        split_infos.emplace(op.output(i));
      }
    }
  }
  onnxifi_net.clear_external_output();
  for (const auto& o : net.external_output()) {
    if (!split_infos.count(o)) {
      onnxifi_net.add_external_output(o);
    }
  }

  // Figure out weights and add it to external_inputs too
  std::unordered_set<std::string> initialization_list;
  std::vector<std::string> total_inputs_vec;
  getWeightsAndInputs(
      net,
      weights_in_ws,
      std::vector<std::string>(),
      &initialization_list,
      &total_inputs_vec);
  auto* shape_arg = onnxifi_net.add_arg();
  auto* qshape_arg = onnxifi_net.add_arg();
  shape_arg->set_name("input_shape_info");
  qshape_arg->set_name("input_qshape_info");
  std::sort(total_inputs_vec.begin(), total_inputs_vec.end());
  onnxifi_net.clear_external_input();
  for (const auto& i : total_inputs_vec) {
    onnxifi_net.add_external_input(i);
    auto info = shape_hints_max_bs.at(i);
    if (!info.is_quantized) {
      shape_arg->mutable_tensors()->Add()->CopyFrom(
          wrapShapeInfoIntoTensorProto(i, shape_hints_max_bs.at(i)));
    } else {
      qshape_arg->mutable_qtensors()->Add()->CopyFrom(
          wrapShapeInfoIntoQTensorProto(i, shape_hints_max_bs.at(i)));
    }
  }

  // Add partition info
  for (const auto& p : partition_infos_) {
    onnxifi_net.add_partition_info()->CopyFrom(p);
  }

  // Add initializers (weights) list to the net as an arg
  auto* w_arg = onnxifi_net.add_arg();
  w_arg->set_name(kInitializers);
  for (const auto& i : initialization_list) {
    w_arg->add_strings(i);
  }

  // Build ONNXIFI Op
  std::string model_str;
  onnxifi_net.SerializeToString(&model_str);
  std::vector<std::string> onnxifi_net_inputs(
      onnxifi_net.external_input().begin(), onnxifi_net.external_input().end());
  std::vector<std::string> onnxifi_net_outputs(
      onnxifi_net.external_output().begin(),
      onnxifi_net.external_output().end());
  auto onnxifi_op = buildOnnxifiOp(
      model_str,
      initialization_list,
      onnxifi_net_inputs,
      onnxifi_net_outputs,
      shape_hints_max_bs,
      shape_hints_per_bs);
  NetDef net_opt = composeResultNet(onnxifi_op);

  // Debugging stuff
  if (opts_.debug) {
    WriteProtoToTextFile(
        onnxifi_net,
        "debug_onnxifi_net_" + c10::to_string(onnxifi_op_id) + ".pb_txt",
        false);
    WriteProtoToTextFile(
        net_opt,
        "debug_optimized_net_" + c10::to_string(onnxifi_op_id) + ".pb_txt",
        false);
  }
  return net_opt;
}

NetDef OnnxifiTransformer::SubnetToOnnxifiOpViaOnnx(
    const caffe2::NetDef& net,
    const std::unordered_set<std::string>& weights_in_ws,
    Workspace* ws,
    onnx::OnnxExporter* exporter,
    ShapeInfoMap* shape_hints_max_bs,
    const std::unordered_map<int, ShapeInfoMap>& shape_hints_per_bs) {
<<<<<<< HEAD
=======
  // NOLINTNEXTLINE(clang-diagnostic-sign-compare)
>>>>>>> 078fadaa
  if (opts_.min_ops > net.op_size()) {
    return net;
  }
  ::ONNX_NAMESPACE::ModelProto onnx_model;
  fillModelInfo(&onnx_model);

  // NOLINTNEXTLINE(performance-unnecessary-copy-initialization)
  caffe2::NetDef onnxifi_net(net);

  // Convert c2 ops to onnx ops, add const weights if there are any
  DeviceOption option;
  CPUContext context(option);
  context.SwitchToDevice();
  std::vector<std::string> extra_weights;
  for (const auto& op : onnxifi_net.op()) {
    const auto results = exporter->Caffe2OpToOnnxNodes(op, shape_hints_onnx_);
    for (const auto& n : results.first) {
      onnx_model.mutable_graph()->add_node()->CopyFrom(n);
    }
    for (const auto& t : results.second) {
      VLOG(2) << "Adding extra init tensor: " << t.name();
      TensorShape shape;
      shape.mutable_dims()->CopyFrom(t.dims());
      auto ret = shape_hints_onnx_.emplace(t.name(), std::move(shape));
      shape_hints_max_bs->emplace(
          std::piecewise_construct,
          std::forward_as_tuple(ret.first->first),
          std::forward_as_tuple(
              std::vector<TensorBoundShape::DimType>(
                  // NOLINTNEXTLINE(bugprone-use-after-move)
                  shape.dims_size(), TensorBoundShape_DimType_CONSTANT),
              ret.first->second));

      // Feed into workspace as CPU Tensors
      auto* blob = ws->CreateBlob(t.name());
      auto* cpu_tensor = BlobGetMutableTensor(blob, CPU);
      std::vector<int64_t> dims;
      for (const auto& d : t.dims()) {
        dims.push_back(d);
      }
      cpu_tensor->Resize(dims);
      if (t.data_type() == ::ONNX_NAMESPACE::TensorProto::FLOAT) {
        context.CopyBytesSameDevice(
            cpu_tensor->numel() * sizeof(float),
            static_cast<const void*>(t.raw_data().data()),
            cpu_tensor->raw_mutable_data(TypeMeta::Make<float>()));
      } else if (t.data_type() == ::ONNX_NAMESPACE::TensorProto::INT64) {
        context.CopyBytesSameDevice(
            cpu_tensor->numel() * sizeof(int64_t),
            static_cast<const void*>(t.raw_data().data()),
            cpu_tensor->raw_mutable_data(TypeMeta::Make<int64_t>()));
      } else {
        CAFFE_THROW(
            "Unsupported tensor data type for conversion: ", t.data_type());
      }
      context.FinishDeviceComputation();

      // Add mappings
      extra_weights.emplace_back(t.name());
    }
  }

  // Convert outputs and compute output shape hints
  std::vector<std::string> onnxifi_net_outputs;
  for (const auto& o : net.external_output()) {
    onnxifi_net_outputs.emplace_back(o);
  }
  auto io_vec = convertToValueInfo(
      onnxifi_net_outputs,
      shape_hints_onnx_,
      std::unordered_map<std::string, ::ONNX_NAMESPACE::TypeProto>());
  for (const auto& i : io_vec) {
    onnx_model.mutable_graph()->add_output()->CopyFrom(i);
  }

  // Convert inputs and figure out weights
  std::unordered_set<std::string> initialization_list;
  std::vector<std::string> onnxifi_net_inputs;
  getWeightsAndInputs(
      net,
      weights_in_ws,
      extra_weights,
      &initialization_list,
      &onnxifi_net_inputs);
  io_vec = convertToValueInfo(
      onnxifi_net_inputs,
      shape_hints_onnx_,
      std::unordered_map<std::string, ::ONNX_NAMESPACE::TypeProto>());
  for (const auto& i : io_vec) {
    onnx_model.mutable_graph()->add_input()->CopyFrom(i);
  }

  // Onnx model is ready. Build ONNXIFI Op
  std::string model_str;
  onnx_model.SerializeToString(&model_str);
  auto onnxifi_op = buildOnnxifiOp(
      model_str,
      initialization_list,
      onnxifi_net_inputs,
      onnxifi_net_outputs,
      *shape_hints_max_bs,
      shape_hints_per_bs);
  NetDef net_opt = composeResultNet(onnxifi_op);

  // Debugging stuff
  if (opts_.debug) {
    WriteProtoToTextFile(onnx_model, "debug_onnxifi_net.onnx_txt", false);
    WriteProtoToTextFile(net_opt, "debug_optimized_net.pb_txt", false);
  }
  return net_opt;
}

bool OnnxifiTransformer::supportOpOnnx(
    const caffe2::OperatorDef& op,
    onnx::OnnxExporter* exporter,
    const std::unordered_set<int>& blocklisted_ops,
    onnxBackendID backend_id) const {
  try {
    int pos =
        ArgumentHelper::GetSingleArgument<OperatorDef, int>(op, kNetPos, -1);
    if (blocklisted_ops.count(pos)) {
      LOG(INFO) << "Skipping blocklisted op " << op.type() << " at pos " << pos;
      return false;
    }
    const OpSchema* schema = OpSchemaRegistry::Schema(op.type());
    // NB: this might not be a hard constraint as we can just export C2
    // domain specific ops to ONNX
    if (!schema || schema->onnx_schema().empty()) {
      LOG(INFO) << "Cannot export c2 op " << op.type()
                << " to onnx as there is no corresponding ONNX schema.";
      return false;
    }

    ::ONNX_NAMESPACE::ModelProto onnx_model;
    fillModelInfo(&onnx_model);
    auto results = exporter->Caffe2OpToOnnxNodes(op, shape_hints_onnx_);
    std::unordered_set<std::string> used_inputs;
    std::unordered_set<std::string> used_outputs;
    std::vector<std::string> boundary_inputs;
    std::vector<std::string> boundary_outputs;
    std::unordered_set<std::string> reshape_info;
    // nodes are in topological order, so we just need to iterate
    for (const auto& n : results.first) {
      onnx_model.mutable_graph()->add_node()->CopyFrom(n);
      for (const auto& i : n.input()) {
        bool is_new = used_inputs.emplace(i).second;
        // The input is not seen and it's not referred by any nodes before as
        // output, we count it as an boundary input
        if (is_new && !used_outputs.count(i)) {
          boundary_inputs.emplace_back(i);
        }
      }
      for (const auto& o : n.output()) {
        used_outputs.emplace(o);
      }

      // For reshape node, if it has more than 1 inputs, we need to feed the
      // second input which contains the shape info
      if (n.op_type() == "Reshape" && n.input_size() > 1) {
        reshape_info.emplace(n.input(1));
      }
    }
    // Second iteration to account all the boundary outputs, which is a newly
    // seen output and is not referred as input before
    used_outputs.clear();
    for (const auto& n : results.first) {
      for (const auto& o : n.output()) {
        bool is_new = used_outputs.emplace(o).second;
        if (is_new && !used_inputs.count(o)) {
          boundary_outputs.emplace_back(o);
        }
      }
    }
    std::unordered_map<std::string, ::ONNX_NAMESPACE::TypeProto>
        extra_shape_hints;
    for (const auto& t : results.second) {
      extra_shape_hints.emplace(t.name(), onnx::ExtraTypeProto(t));
      if (reshape_info.count(t.name())) {
        onnx_model.mutable_graph()->add_initializer()->CopyFrom(t);
      }
    }

    // Add input/output shape info
    auto io_vec = convertToValueInfo(
        boundary_inputs, shape_hints_onnx_, extra_shape_hints);
    for (const auto& i : io_vec) {
      onnx_model.mutable_graph()->add_input()->CopyFrom(i);
    }
    io_vec = convertToValueInfo(
        boundary_outputs, shape_hints_onnx_, extra_shape_hints);
    for (const auto& i : io_vec) {
      onnx_model.mutable_graph()->add_output()->CopyFrom(i);
    }

    std::string onnx_model_str;
    onnx_model.SerializeToString(&onnx_model_str);
    auto ret = lib_->onnxGetBackendCompatibility(
        backend_id, onnx_model_str.size(), onnx_model_str.c_str());
    if (ret != ONNXIFI_STATUS_SUCCESS) {
      LOG(INFO) << "Don't support onnx for " << op.type() << " c2 op (" << ret
                << ")";
      return false;
    } else {
      return true;
    }
  } catch (const std::exception& ex) {
    LOG(ERROR) << "Caught exception when converting op " << op.type()
               << ", what: " << ex.what();
    return false;
  }
}

bool OnnxifiTransformer::supportOpC2(
    const caffe2::OperatorDef& op,
    const ShapeInfoMap& shape_hints,
    const std::unordered_set<std::string>& weights,
    const std::unordered_set<int>& blocklisted_ops,
    onnxBackendID backend_id) const {
  try {
    int pos =
        ArgumentHelper::GetSingleArgument<OperatorDef, int>(op, kNetPos, -1);
    if (blocklisted_ops.count(pos)) {
      LOG(INFO) << "Skipping blocklisted op " << op.type() << " at pos " << pos;
      return false;
    }

    // Build a c2 net with one op
    NetDef net;
    net.add_op()->CopyFrom(op);
    std::unordered_set<std::string> seenExternalInputs;
    for (const auto& i : op.input()) {
      if (seenExternalInputs.count(i)) {
        continue;
      }
      seenExternalInputs.insert(i);
      net.add_external_input(i);
    }
    for (const auto& o : op.output()) {
      net.add_external_output(o);
    }
    // Remove the second output of Concat/Reshape from the external_output
    if ((op.type() == "Concat" || op.type() == "Reshape") &&
        op.output_size() == 2) {
      net.mutable_external_output()->RemoveLast();
    } else if (op.type() == "LayerNorm" && op.output_size() > 1) {
      int remove = op.output_size() - 1;
      for (int i = 0; i < remove; ++i) {
        net.mutable_external_output()->RemoveLast();
      }
    }

    // Encode the input/output shapes to an argument
    auto* shape_arg = net.add_arg();
    auto* qshape_arg = net.add_arg();
    shape_arg->set_name("input_shape_info");
    qshape_arg->set_name("input_qshape_info");
    std::unordered_set<std::string> seenInputsForShapeArgs;
    for (const auto& i : op.input()) {
      if (seenInputsForShapeArgs.count(i)) {
        continue;
      }
      seenInputsForShapeArgs.insert(i);
      const auto it = shape_hints.find(i);
      if (it == shape_hints.end()) {
        VLOG(1) << "Skipping " << op.type() << " (" << pos
                << ") due to missing shape info for input " << i;
        return false;
      }
      if ((it->second).is_quantized == false) {
        shape_arg->mutable_tensors()->Add()->CopyFrom(
            wrapShapeInfoIntoTensorProto(i, it->second));
      } else {
        qshape_arg->mutable_qtensors()->Add()->CopyFrom(
            wrapShapeInfoIntoQTensorProto(i, it->second));
      }
    }

    qshape_arg = net.add_arg();
    shape_arg = net.add_arg();
    shape_arg->set_name("output_shape_info");
    qshape_arg->set_name("output_qshape_info");
    for (const auto& i : op.output()) {
      const auto it = shape_hints.find(i);
      if (it == shape_hints.end()) {
        VLOG(1) << "Skipping " << op.type() << " (" << pos
                << ") due to missing shape info for output " << i;
        return false;
      }
      if ((it->second).is_quantized == false) {
        shape_arg->mutable_tensors()->Add()->CopyFrom(
            wrapShapeInfoIntoTensorProto(i, it->second));
      } else {
        qshape_arg->mutable_qtensors()->Add()->CopyFrom(
            wrapShapeInfoIntoQTensorProto(i, it->second));
      }
    }

    // Annnote the inputs that are weights
    auto w_arg = net.add_arg();
    w_arg->set_name(kInitializers);
    for (const auto& i : op.input()) {
      if (weights.count(i)) {
        w_arg->add_strings(i);
      }
    }

    std::string c2_model_str;
    net.SerializeToString(&c2_model_str);
    auto ret = lib_->onnxGetBackendCompatibility(
        backend_id, c2_model_str.size(), c2_model_str.c_str());
    if (ret != ONNXIFI_STATUS_SUCCESS) {
      LOG(INFO) << "Don't support c2 op " << op.type() << " at pos " << pos
                << " (" << ret << ")";
      return false;
    } else {
      return true;
    }
  } catch (const std::exception& ex) {
    LOG(ERROR) << "Caught exception when converting op " << op.type()
               << ", what: " << ex.what();
    return false;
  }
}

void OnnxifiTransformer::tieGatherAndSparseLengthsWeightedSumOps(
    const NetDef& net,
    const ShapeInfoMap& shape_hints,
    const std::unordered_set<std::string>& weights,
    std::unordered_set<int>* blocklisted_ops) const {
  std::unordered_map<std::string, int> output_pos;
  onnx::OnnxExporter exporter(nullptr);
  onnxBackendID backend_id = backend_ids_[idx_];

  for (const auto& op : net.op()) {
    std::string check;
    if (op.type() == "Gather") {
      int pos =
          ArgumentHelper::GetSingleArgument<OperatorDef, int>(op, kNetPos, -1);
      for (const auto& output : op.output()) {
        output_pos.emplace(output, pos);
      }
    } else if (StartsWith(op.type(), "SparseLengthsWeighted")) {
      auto supported = opts_.use_onnx
          ? supportOpOnnx(op, &exporter, *blocklisted_ops, backend_id)
          : supportOpC2(op, shape_hints, weights, *blocklisted_ops, backend_id);
      if (!supported && op.input_size() > 1) {
        check = op.input(1);
      }
    } else if (
        op.type() == "SparseLengthsSumSparseLookup" && op.input_size() > 3) {
      check = op.input(3);
    }
    if (!check.empty()) {
      const auto it = output_pos.find(check);
      if (it == output_pos.end()) {
        continue;
      }
      blocklisted_ops->emplace(it->second);
      // We know that current op is not going to be supported. Might as well
      // blocklist it too
      blocklisted_ops->emplace(
          ArgumentHelper::GetSingleArgument<OperatorDef, int>(op, kNetPos, -1));
    }
  }
}

void OnnxifiTransformer::blocklistCpuPartition(
    const NetDef& net,
    std::unordered_set<int>* blocklisted_ops) const {
  std::unordered_set<std::string> cpu_partitions;
  for (const auto& p : partition_infos_) {
    if (p.device_id_size() == 0) {
      cpu_partitions.emplace(p.name());
    }
  }
  for (const auto& op : net.op()) {
    const auto& pname = op.device_option().node_name();
    if (cpu_partitions.count(pname)) {
      blocklisted_ops->emplace(
          ArgumentHelper::GetSingleArgument<OperatorDef, int>(op, kNetPos, -1));
    }
  }
}

void OnnxifiTransformer::applyFilteringRules(
    const NetDef& net,
    const ShapeInfoMap& shape_hints,
    const std::unordered_set<std::string>& weights,
    std::unordered_set<int>* blocklisted_ops) const {
  tieGatherAndSparseLengthsWeightedSumOps(
      net, shape_hints, weights, blocklisted_ops);
  blocklistCpuPartition(net, blocklisted_ops);
}

std::vector<onnxBackendID> OnnxifiTransformer::getBackendId() {
  idx_ = 0;

  if (opts_.use_onnx) {
    return backend_ids_;
  }
  // Try to find a backend that support Caffe2 proto. Note that this is quite
  // opportunistic as we don't officially support Caffe2 proto.
  // NOLINTNEXTLINE(cppcoreguidelines-avoid-c-arrays,modernize-avoid-c-arrays)
  char buf[kBufferSize];
  // NOLINTNEXTLINE(clang-diagnostic-sign-compare)
  for (int i = 0; i < backend_ids_.size(); ++i) {
    size_t len = kBufferSize;
    auto ret = lib_->onnxGetBackendInfo(
        backend_ids_[i], ONNXIFI_BACKEND_DEVICE, buf, &len);
    if (ret == ONNXIFI_STATUS_SUCCESS && strstr(buf, "Caffe2")) {
      LOG(INFO) << "Using backend with Caffe2 Proto, ID: " << i;
      idx_ = i;
      break;
    }
  }
  return backend_ids_;
}

NetDef OnnxifiTransformer::TransformViaC2(
    NetDef* pred_net,
    const std::unordered_set<std::string>& weights,
    const std::unordered_set<int>& blocklisted_ops,
    const ShapeInfoMap& shape_hints_max_bs,
    const std::unordered_map<int, ShapeInfoMap>& shape_hints_per_bs) {
  onnxBackendID backend_id = backend_ids_[idx_];

  auto c2_supports =
      [this, &shape_hints_max_bs, &blocklisted_ops, backend_id, &weights](
          const caffe2::OperatorDef& op) {
        return supportOpC2(
            op, shape_hints_max_bs, weights, blocklisted_ops, backend_id);
      };

  auto c2_converter = [this,
                       &weights,
                       &shape_hints_max_bs,
                       &shape_hints_per_bs](const caffe2::NetDef& net) {
    return SubnetToOnnxifiOpViaC2(
        net, weights, shape_hints_max_bs, shape_hints_per_bs);
  };

  return opt::OptimizeForBackend(
      *pred_net, c2_supports, c2_converter, opts_.debug);
}

NetDef OnnxifiTransformer::TransformViaOnnx(
    Workspace* ws,
    NetDef* pred_net,
    const std::unordered_set<std::string>& weights,
    const std::unordered_set<int>& blocklisted_ops,
    ShapeInfoMap* shape_hints_max_bs,
    const std::unordered_map<int, ShapeInfoMap>& shape_hints_per_bs) {
  onnxBackendID backend_id = backend_ids_[idx_];

  // function to tell whether the ONNXIFI backend supports a given C2 op or not
  onnx::OnnxExporter exporter(nullptr);
  auto onnx_supports = [this, &exporter, &blocklisted_ops, backend_id](
                           const caffe2::OperatorDef& op) {
    return supportOpOnnx(op, &exporter, blocklisted_ops, backend_id);
  };

  // function to convert runnable subgraph into an onnxifi op. We need to keep
  // the same exporter throughout the process to avoid duplicated dummy name
  // generation
  onnx::OnnxExporter exporter2(nullptr);
  auto onnx_converter = [this,
                         ws,
                         &weights,
                         shape_hints_max_bs,
                         &exporter2,
                         &shape_hints_per_bs](
                            const caffe2::NetDef& net) mutable {
    return SubnetToOnnxifiOpViaOnnx(
        net, weights, ws, &exporter2, shape_hints_max_bs, shape_hints_per_bs);
  };

  return opt::OptimizeForBackend(
      *pred_net, onnx_supports, onnx_converter, opts_.debug);
}

void OnnxifiTransformer::extractPartitionInfo(const NetDef& net) {
  partition_infos_.clear();
  for (const auto& p : net.partition_info()) {
    partition_infos_.emplace_back(p);
  }
}

// Cutting off the runnable part and replace with ONNXIFI ops. Asssume the nets
// were topologically sorted
void OnnxifiTransformer::transform(
    Workspace* ws,
    NetDef* pred_net,
    const std::vector<std::string>& weight_names,
    const ShapeInfoMap& input_shape_hints,
    const std::unordered_set<int>& blocklisted_ops) {
  CAFFE_ENFORCE(ws);
  CAFFE_ENFORCE(pred_net, "Predict net cannot be nullptr");

  if (opts_.debug) {
    WriteProtoToTextFile(*pred_net, "debug_pre_ssa_net.pb_txt", false);
  }

  // Get model id and reset Onnxifi op id to 0
  model_id_ = getModelId(*pred_net);
  onnxifi_op_id_ = 0;

  // Unroll If ops
  fetchInputsToIfOpsSubnet(pred_net);

  std::unordered_set<std::string> weights(
      weight_names.begin(), weight_names.end());

  // SSA Rewrite the net if it has not been rewritten
  ShapeInfoMap shape_hints_mapped;
  if (opts_.predictor_net_ssa_rewritten) {
    LOG(INFO) << "predictor net has been ssaRewritten, skip rewritting here";
    annotateOpIndex(pred_net);
    shape_hints_mapped = input_shape_hints;
    for (const auto& w : weights) {
      input_mapping_.emplace(w, w);
    }
  } else {
    shape_hints_mapped = ssaRewriteAndMapNames(ws, pred_net, input_shape_hints);
  }

  // Populate shape info
  // TODO(yingz): We should not need to create mapped_ws since we did not change
  // any input mappings during ssarewrite. However this is here for the
  // following reason: BlackBoxPredictor calls RunNetOnce before onnxifi to
  // populate dimension info. However during this, it was observed, that new
  // blob for output is created. This causes problem if inferShape uses original
  // ws since it does not expect the output blob to be present.
  Workspace mapped_ws(ws, input_mapping_);
  ShapeInfoMap shape_hints_max_bs = inferShapes(
      &mapped_ws, pred_net, shape_hints_mapped, opts_.bound_shape_spec);
  if (opts_.use_onnx) {
    shape_hints_onnx_ = stripShapeInfoMap(shape_hints_max_bs);
  }
  if (opts_.enforce_fp32_inputs_into_fp16) {
    enforceFp32InputsToFp16(weights, pred_net, &shape_hints_max_bs);
  }
  if (opts_.merge_fp32_inputs_into_fp16) {
    mergeFp32InputsAndConvertToFp16(
        opts_.bound_shape_spec.max_batch_size,
        weights,
        pred_net,
        &shape_hints_max_bs);
  }

  if (opts_.debug) {
    caffe2::NetDef ssa_net;
    ssa_net.CopyFrom(*pred_net);
    auto* w_arg = ssa_net.add_arg();
    w_arg->set_name(kInitializers);
    for (const auto& w : weights) {
      w_arg->add_strings(w);
    }
    dumpNet(ssa_net, shape_hints_max_bs, "debug_ssa_net.pb_txt");
  }
  extractPartitionInfo(*pred_net);

  // Get backend id
  getBackendId();

  // Apply some filtering rules
  std::unordered_set<int> new_blocklisted_ops(
      blocklisted_ops.begin(), blocklisted_ops.end());
  applyFilteringRules(
      *pred_net, shape_hints_max_bs, weights, &new_blocklisted_ops);

  // Transform the net
  NetDef net_opt = opts_.use_onnx ? TransformViaOnnx(
                                        ws,
                                        pred_net,
                                        weights,
                                        new_blocklisted_ops,
                                        &shape_hints_max_bs,
                                        opts_.shape_hints_per_bs)
                                  : TransformViaC2(
                                        pred_net,
                                        weights,
                                        new_blocklisted_ops,
                                        shape_hints_max_bs,
                                        opts_.shape_hints_per_bs);

  // Need to figure out a proper place to handle device option
  net_opt.mutable_device_option()->CopyFrom(pred_net->device_option());
  net_opt.set_type(pred_net->type());

  pred_net->Swap(&net_opt);

  addShapeToNet(*pred_net, shape_hints_max_bs);
  if (opts_.debug) {
    WriteProtoToTextFile(*pred_net, "debug_full_opt_net.pb_txt", false);
  }
}

} // namespace caffe2<|MERGE_RESOLUTION|>--- conflicted
+++ resolved
@@ -544,10 +544,7 @@
   }
 
   constexpr size_t ll = 1024;
-<<<<<<< HEAD
-=======
   // NOLINTNEXTLINE(cppcoreguidelines-avoid-c-arrays,modernize-avoid-c-arrays)
->>>>>>> 078fadaa
   char buf[ll];
   size_t len = ll;
   if (onnxGetOptionFunctionPointer != nullptr &&
@@ -560,10 +557,7 @@
   return "";
 }
 
-<<<<<<< HEAD
-=======
 // NOLINTNEXTLINE(modernize-pass-by-value)
->>>>>>> 078fadaa
 OnnxifiTransformer::OnnxifiTransformer(const OnnxifiTransformerOptions& opts)
     : BackendTransformerBase(), opts_(opts) {
   lib_ = onnx::initOnnxifiLibrary();
@@ -891,10 +885,7 @@
     onnx::OnnxExporter* exporter,
     ShapeInfoMap* shape_hints_max_bs,
     const std::unordered_map<int, ShapeInfoMap>& shape_hints_per_bs) {
-<<<<<<< HEAD
-=======
   // NOLINTNEXTLINE(clang-diagnostic-sign-compare)
->>>>>>> 078fadaa
   if (opts_.min_ops > net.op_size()) {
     return net;
   }
