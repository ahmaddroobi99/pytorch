--- conflicted
+++ resolved
@@ -59,10 +59,7 @@
   void Resize(at::ArrayRef<int> dim_source) {
     if (dims_ != dim_source) {
       const auto source_size = c10::multiply_integers(dim_source);
-<<<<<<< HEAD
-=======
       // NOLINTNEXTLINE(clang-diagnostic-sign-compare)
->>>>>>> 8be5b1ca
       if ((source_size * (precision_ + signed_)) > capacity_) {
         data_ptr_.clear();
         capacity_ = 0;
