#!/bin/bash
set -eux -o pipefail

cuda_major_version=${CUDA_VERSION%.*}

if [[ "$cuda_major_version" == "10" ]]; then
    cuda_installer_name="cuda_10.1.243_426.00_win10"
    msbuild_project_dir="CUDAVisualStudioIntegration/extras/visual_studio_integration/MSBuildExtensions"
    cuda_install_packages="nvcc_10.1 cuobjdump_10.1 nvprune_10.1 cupti_10.1 cublas_10.1 cublas_dev_10.1 cudart_10.1 cufft_10.1 cufft_dev_10.1 curand_10.1 curand_dev_10.1 cusolver_10.1 cusolver_dev_10.1 cusparse_10.1 cusparse_dev_10.1 nvgraph_10.1 nvgraph_dev_10.1 npp_10.1 npp_dev_10.1 nvrtc_10.1 nvrtc_dev_10.1 nvml_dev_10.1"
elif [[ "$cuda_major_version" == "11" ]]; then
    if [[ "${CUDA_VERSION}" == "11.1" ]]; then
        cuda_installer_name="cuda_11.1.0_456.43_win10"
        msbuild_project_dir="visual_studio_integration/CUDAVisualStudioIntegration/extras/visual_studio_integration/MSBuildExtensions"
        cuda_install_packages="nvcc_11.1 cuobjdump_11.1 nvprune_11.1 nvprof_11.1 cupti_11.1 cublas_11.1 cublas_dev_11.1 cudart_11.1 cufft_11.1 cufft_dev_11.1 curand_11.1 curand_dev_11.1 cusolver_11.1 cusolver_dev_11.1 cusparse_11.1 cusparse_dev_11.1 npp_11.1 npp_dev_11.1 nvrtc_11.1 nvrtc_dev_11.1 nvml_dev_11.1"
<<<<<<< HEAD
    elif [[ "${CUDA_VERSION}" == "11.2" ]]; then
        cuda_installer_name="cuda_11.2.2_461.33_win10_1"
        msbuild_project_dir="visual_studio_integration/CUDAVisualStudioIntegration/extras/visual_studio_integration/MSBuildExtensions"
        cuda_install_packages="nvcc_11.2 cuobjdump_11.2 nvprune_11.2 nvprof_11.2 cupti_11.2 cublas_11.2 cublas_dev_11.2 cudart_11.2 cufft_11.2 cufft_dev_11.2 curand_11.2 curand_dev_11.2 cusolver_11.2 cusolver_dev_11.2 cusparse_11.2 cusparse_dev_11.2 npp_11.2 npp_dev_11.2 nvrtc_11.2 nvrtc_dev_11.2 nvml_dev_11.2"
=======
    elif [[ "${CUDA_VERSION}" == "11.3" ]]; then
        cuda_installer_name="cuda_11.3.0_465.89_win10"
        msbuild_project_dir="visual_studio_integration/CUDAVisualStudioIntegration/extras/visual_studio_integration/MSBuildExtensions"
        cuda_install_packages="thrust_11.3 nvcc_11.3 cuobjdump_11.3 nvprune_11.3 nvprof_11.3 cupti_11.3 cublas_11.3 cublas_dev_11.3 cudart_11.3 cufft_11.3 cufft_dev_11.3 curand_11.3 curand_dev_11.3 cusolver_11.3 cusolver_dev_11.3 cusparse_11.3 cusparse_dev_11.3 npp_11.3 npp_dev_11.3 nvrtc_11.3 nvrtc_dev_11.3 nvml_dev_11.3"
>>>>>>> 078fadaa
    else
        echo "This should not happen! ABORT."
        exit 1
    fi
else
    echo "CUDA_VERSION $CUDA_VERSION is not supported yet"
    exit 1
fi

if [[ "$cuda_major_version" == "11" && "${JOB_EXECUTOR}" == "windows-with-nvidia-gpu" ]]; then
    cuda_install_packages="${cuda_install_packages} Display.Driver"
fi

cuda_installer_link="https://ossci-windows.s3.amazonaws.com/${cuda_installer_name}.exe"

curl --retry 3 -kLO $cuda_installer_link
7z x ${cuda_installer_name}.exe -o${cuda_installer_name}
cd ${cuda_installer_name}
mkdir cuda_install_logs

set +e

./setup.exe -s ${cuda_install_packages} -loglevel:6 -log:"$(pwd -W)/cuda_install_logs"

set -e

if [[ "${VC_YEAR}" == "2017" ]]; then
    cp -r ${msbuild_project_dir}/* "C:/Program Files (x86)/Microsoft Visual Studio/2017/${VC_PRODUCT}/Common7/IDE/VC/VCTargets/BuildCustomizations/"
else
    cp -r ${msbuild_project_dir}/* "C:/Program Files (x86)/Microsoft Visual Studio/2019/${VC_PRODUCT}/MSBuild/Microsoft/VC/v160/BuildCustomizations/"
fi

if ! ls "/c/Program Files/NVIDIA Corporation/NvToolsExt/bin/x64/nvToolsExt64_1.dll"
then
    curl --retry 3 -kLO https://ossci-windows.s3.amazonaws.com/NvToolsExt.7z
    7z x NvToolsExt.7z -oNvToolsExt
    mkdir -p "C:/Program Files/NVIDIA Corporation/NvToolsExt"
    cp -r NvToolsExt/* "C:/Program Files/NVIDIA Corporation/NvToolsExt/"
    export NVTOOLSEXT_PATH="C:\\Program Files\\NVIDIA Corporation\\NvToolsExt\\"
fi

if ! ls "/c/Program Files/NVIDIA GPU Computing Toolkit/CUDA/v${CUDA_VERSION}/bin/nvcc.exe"
then
    echo "CUDA installation failed"
    mkdir -p /c/w/build-results
    7z a "c:\\w\\build-results\\cuda_install_logs.7z" cuda_install_logs
    exit 1
fi

cd ..
rm -rf ./${cuda_installer_name}
rm -f ./${cuda_installer_name}.exe<|MERGE_RESOLUTION|>--- conflicted
+++ resolved
@@ -12,17 +12,10 @@
         cuda_installer_name="cuda_11.1.0_456.43_win10"
         msbuild_project_dir="visual_studio_integration/CUDAVisualStudioIntegration/extras/visual_studio_integration/MSBuildExtensions"
         cuda_install_packages="nvcc_11.1 cuobjdump_11.1 nvprune_11.1 nvprof_11.1 cupti_11.1 cublas_11.1 cublas_dev_11.1 cudart_11.1 cufft_11.1 cufft_dev_11.1 curand_11.1 curand_dev_11.1 cusolver_11.1 cusolver_dev_11.1 cusparse_11.1 cusparse_dev_11.1 npp_11.1 npp_dev_11.1 nvrtc_11.1 nvrtc_dev_11.1 nvml_dev_11.1"
-<<<<<<< HEAD
-    elif [[ "${CUDA_VERSION}" == "11.2" ]]; then
-        cuda_installer_name="cuda_11.2.2_461.33_win10_1"
-        msbuild_project_dir="visual_studio_integration/CUDAVisualStudioIntegration/extras/visual_studio_integration/MSBuildExtensions"
-        cuda_install_packages="nvcc_11.2 cuobjdump_11.2 nvprune_11.2 nvprof_11.2 cupti_11.2 cublas_11.2 cublas_dev_11.2 cudart_11.2 cufft_11.2 cufft_dev_11.2 curand_11.2 curand_dev_11.2 cusolver_11.2 cusolver_dev_11.2 cusparse_11.2 cusparse_dev_11.2 npp_11.2 npp_dev_11.2 nvrtc_11.2 nvrtc_dev_11.2 nvml_dev_11.2"
-=======
     elif [[ "${CUDA_VERSION}" == "11.3" ]]; then
         cuda_installer_name="cuda_11.3.0_465.89_win10"
         msbuild_project_dir="visual_studio_integration/CUDAVisualStudioIntegration/extras/visual_studio_integration/MSBuildExtensions"
         cuda_install_packages="thrust_11.3 nvcc_11.3 cuobjdump_11.3 nvprune_11.3 nvprof_11.3 cupti_11.3 cublas_11.3 cublas_dev_11.3 cudart_11.3 cufft_11.3 cufft_dev_11.3 curand_11.3 curand_dev_11.3 cusolver_11.3 cusolver_dev_11.3 cusparse_11.3 cusparse_dev_11.3 npp_11.3 npp_dev_11.3 nvrtc_11.3 nvrtc_dev_11.3 nvml_dev_11.3"
->>>>>>> 078fadaa
     else
         echo "This should not happen! ABORT."
         exit 1
