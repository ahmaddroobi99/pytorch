#pragma once
#include <ATen/core/ivalue.h>
#include <vector>

namespace torch {

class IMethod {
  /*
  IMethod provides a portable interface for torch methods, whether
  they are backed by torchscript or python/deploy.

  This is helpful since torchscript methods provide additional information
  (e.g. FunctionSchema, Graph) which aren't available in pure python methods.

  Higher level APIs should prefer depending on this interface rather
  than a specific implementation of it, to promote portability and reuse, and
  avoid unintentional dependencies on e.g. script methods.

  Note: This API is experimental, and may evolve.
  */
 public:
  using IValueList = std::vector<c10::IValue>;
  using IValueMap = std::unordered_map<std::string, at::IValue>;

  virtual ~IMethod() = default;

  virtual c10::IValue operator()(
      std::vector<c10::IValue> args,
      const IValueMap& kwargs = IValueMap()) const = 0;

  // Returns an ordered list of argument names, possible in both
  // script and python methods.  This is a more portable dependency
  // than a ScriptMethod FunctionSchema, which has more information
  // than can be generally expected from a python method.
  const std::vector<std::string>& getArgumentNames() const;

 protected:
  virtual void setArgumentNames(std::vector<std::string>& argumentNames) const = 0;

 private:
<<<<<<< HEAD
  std::vector<std::string> argumentNames_;
=======
  mutable  bool isArgumentNamesInitialized_ { false };
  mutable std::vector<std::string> argumentNames_;
>>>>>>> 1354ee41
};

} // namespace torch<|MERGE_RESOLUTION|>--- conflicted
+++ resolved
@@ -38,12 +38,8 @@
   virtual void setArgumentNames(std::vector<std::string>& argumentNames) const = 0;
 
  private:
-<<<<<<< HEAD
-  std::vector<std::string> argumentNames_;
-=======
   mutable  bool isArgumentNamesInitialized_ { false };
   mutable std::vector<std::string> argumentNames_;
->>>>>>> 1354ee41
 };
 
 } // namespace torch