--- conflicted
+++ resolved
@@ -296,13 +296,9 @@
           py::arg("preservedAttrs") = std::vector<std::string>(),
           py::arg("freezeInterfaces") = true,
           py::arg("preserveParameters") = false)
-<<<<<<< HEAD
-      .def("_jit_pass_frozen_conv_bn_folding", &FoldConvBatchnorm)
-      .def("_jit_pass_frozen_conv_add_or_sub_folding", &FoldConvAddOrSub)
-      .def("_jit_pass_frozen_conv_mul_or_div_folding", &FoldConvMulOrDiv)
-=======
       .def("_jit_pass_fold_frozen_conv_bn", &FoldFrozenConvBatchnorm)
->>>>>>> 34fd419b
+      .def("_jit_pass_fold_frozen_conv_add_or_sub", &FoldFrozenConvAddOrSub)
+      .def("_jit_pass_fold_frozen_conv_mul_or_div", &FoldFrozenConvMulOrDiv)
       .def("_jit_pass_fuse_linear", &FuseLinear)
       .def(
           "_jit_pass_fuse_add_relu",
