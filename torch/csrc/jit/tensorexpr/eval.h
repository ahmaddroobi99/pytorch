--- conflicted
+++ resolved
@@ -253,24 +253,16 @@
   Value ret_value_;
 };
 
-<<<<<<< HEAD
-inline ExprPtr Substitute(ExprPtr expr, const VarMapping& var_mapping) {
-=======
 // Substitutes the given vars with their corresponding expressions in the input
 // expression.
-inline Expr* Substitute(Expr* expr, const VarMapping& var_mapping) {
->>>>>>> d1cbee7b
+inline ExprPtr Substitute(ExprPtr expr, const VarMapping& var_mapping) {
   VarSubMutator var_sub(var_mapping);
   return expr->accept_mutator(&var_sub);
 }
 
-<<<<<<< HEAD
-inline StmtPtr Substitute(StmtPtr stmt, const VarMapping& var_mapping) {
-=======
 // Substitutes the given vars with their corresponding expressions in the input
 // statement.
-inline Stmt* Substitute(Stmt* stmt, const VarMapping& var_mapping) {
->>>>>>> d1cbee7b
+inline StmtPtr Substitute(StmtPtr stmt, const VarMapping& var_mapping) {
   VarSubMutator var_sub(var_mapping);
   return stmt->accept_mutator(&var_sub);
 }
@@ -279,7 +271,7 @@
 // their corresponding expressions in the clone.
 // NOTE: This works because cloning reuses variables and does not create new
 // ones, and `VarMapping` input has variables as the key.
-inline Expr* SubstituteInClone(Expr* expr, const VarMapping& var_mapping) {
+inline ExprPtr SubstituteInClone(ExprPtr expr, const VarMapping& var_mapping) {
   VarSubMutator var_sub(var_mapping);
   return Expr::clone(expr)->accept_mutator(&var_sub);
 }
@@ -288,7 +280,7 @@
 // their corresponding expressions in the clone.
 // NOTE: This works because cloning reuses variables and does not create new
 // ones, and `VarMapping` input has variables as the key.
-inline Stmt* SubstituteInClone(Stmt* stmt, const VarMapping& var_mapping) {
+inline StmtPtr SubstituteInClone(StmtPtr stmt, const VarMapping& var_mapping) {
   VarSubMutator var_sub(var_mapping);
   return Stmt::clone(stmt)->accept_mutator(&var_sub);
 }
