#include <torch/csrc/jit/jit_log.h>
#include <torch/csrc/jit/tensorexpr/ir_printer.h>
#include <torch/csrc/jit/tensorexpr/ir_simplifier.h>

namespace torch {
namespace jit {
namespace tensorexpr {

// Creates a new Expr of the given type with the provided lhs and rhs.
inline ExprPtr newBinaryOpOfType(
    IRNodeType expr_type,
    ExprPtr lhs,
    ExprPtr rhs,
    bool option) {
  switch (expr_type) {
    // NOLINTNEXTLINE(bugprone-branch-clone)
    case IRNodeType::kAdd:
      return alloc<Add>(lhs, rhs);
    case IRNodeType::kSub:
      return alloc<Sub>(lhs, rhs);
    case IRNodeType::kMul:
      return alloc<Mul>(lhs, rhs);
    case IRNodeType::kDiv:
      return alloc<Div>(lhs, rhs);
    case IRNodeType::kMod:
      return alloc<Mod>(lhs, rhs);
    case IRNodeType::kMax:
      return alloc<Max>(lhs, rhs, option);
    case IRNodeType::kMin:
      return alloc<Min>(lhs, rhs, option);
    case IRNodeType::kAnd:
      return alloc<And>(lhs, rhs);
    case IRNodeType::kXor:
      return alloc<Xor>(lhs, rhs);
    case IRNodeType::kLshift:
      return alloc<Lshift>(lhs, rhs);
    case IRNodeType::kRshift:
      return alloc<Rshift>(lhs, rhs);
    default:
      LOG(FATAL) << "unsupported expr_type: " << static_cast<int>(expr_type);
      return nullptr;
  }
}

template <
    typename Op,
    typename std::enable_if<std::is_same<
        decltype(detail::bin_op_deducer(std::declval<Op>())),
        void>::value>::type* = nullptr>
static ExprPtr mutateBinaryOp(
    NodePtr<Op> v,
    IRMutator* mutator,
    bool option = false) {
  ExprPtr lhs = v->lhs();
  ExprPtr rhs = v->rhs();
  ExprPtr lhs_new = lhs->accept_mutator(mutator);
  ExprPtr rhs_new = rhs->accept_mutator(mutator);

  ExprPtr node = v;

  if (lhs != lhs_new || rhs != rhs_new) {
    node = newBinaryOpOfType(v->expr_type(), lhs_new, rhs_new, option);
  }

  // Can only fold if both sides are constant.
  if (!lhs_new->isConstant() || !rhs_new->isConstant()) {
    return node;
  }

  return evaluateOp(node);
}

// Simple recursive GCD.
template <typename T>
T gcd(T a, T b) {
  if (b == 0) {
    return a;
  }
  return gcd(b, a % b);
}

// Helper for determining if an Expr is a multi-lane primitive (e.g. Broadcast
// or Ramp).
bool isMultilanePrimitive(ExprPtr e) {
  return to<Broadcast>(e) || to<Ramp>(e);
}

SimplifierHashType Term::hashVars() const {
  SimplifierHashType hash;
  for (auto v : variables_) {
    hash = hasher_.hash_combine(hash, hasher_.hash(v));
  }

  return hash;
}

void Term::sort() {
  // order of ops important for float
  if (dtype().is_floating_point()) {
    throw std::logic_error("reordering FP ops");
  }
  std::unordered_map<ExprPtr, std::string> str_repr_cache;
  std::sort(variables_.begin(), variables_.end(), [&](ExprPtr a, ExprPtr b) {
    if (!str_repr_cache.count(a)) {
      str_repr_cache[a] = std::to_string(a);
    }
    if (!str_repr_cache.count(b)) {
      str_repr_cache[b] = std::to_string(b);
    }
    return str_repr_cache.at(a) < str_repr_cache.at(b);
  });
}

SimplifierHashType Polynomial::hashVars() const {
  SimplifierHashType hash;
  for (auto v : variables_) {
    hash = hasher_.hash_combine(hash, hasher_.hash(v));
  }
  return hash;
}

void Polynomial::sort() {
  if (dtype().is_floating_point()) {
    throw std::logic_error("reordering FP ops");
  }
  std::unordered_map<ExprPtr, std::string> str_repr_cache;
  std::sort(variables_.begin(), variables_.end(), [&](ExprPtr a, ExprPtr b) {
    if (!str_repr_cache.count(a)) {
      str_repr_cache[a] = std::to_string(a);
    }
    if (!str_repr_cache.count(b)) {
      str_repr_cache[b] = std::to_string(b);
    }
    return str_repr_cache.at(a) < str_repr_cache.at(b);
  });
}

void MaxTerm::uniquefy() {
  std::sort(variables_.begin(), variables_.end(), [&](ExprPtr a, ExprPtr b) {
    return hasher_.hash(a) < hasher_.hash(b);
  });
  auto it = std::unique(
      variables_.begin(), variables_.end(), [&](ExprPtr a, ExprPtr b) {
        return hasher_.hash(a) == hasher_.hash(b);
      });
  variables_.resize(std::distance(variables_.begin(), it));

  // Once we removed duplicates, sort terms alphabetically for stability.
  std::unordered_map<ExprPtr, std::string> str_repr_cache;
  std::sort(variables_.begin(), variables_.end(), [&](ExprPtr a, ExprPtr b) {
    if (!str_repr_cache.count(a)) {
      str_repr_cache[a] = std::to_string(a);
    }
    if (!str_repr_cache.count(b)) {
      str_repr_cache[b] = std::to_string(b);
    }
    return str_repr_cache.at(a) < str_repr_cache.at(b);
  });
}

void MinTerm::uniquefy() {
  std::sort(variables_.begin(), variables_.end(), [&](ExprPtr a, ExprPtr b) {
    return hasher_.hash(a) < hasher_.hash(b);
  });
  auto it = std::unique(
      variables_.begin(), variables_.end(), [&](ExprPtr a, ExprPtr b) {
        return hasher_.hash(a) == hasher_.hash(b);
      });
  variables_.resize(std::distance(variables_.begin(), it));

  // Once we removed duplicates, sort terms alphabetically for stability.
  std::unordered_map<ExprPtr, std::string> str_repr_cache;
  std::sort(variables_.begin(), variables_.end(), [&](ExprPtr a, ExprPtr b) {
    if (!str_repr_cache.count(a)) {
      str_repr_cache[a] = std::to_string(a);
    }
    if (!str_repr_cache.count(b)) {
      str_repr_cache[b] = std::to_string(b);
    }
    return str_repr_cache.at(a) < str_repr_cache.at(b);
  });
}

// Handles optimization cases for Broadcast/Ramp +/- Broadcast/Ramp
template <class Op>
ExprPtr combineMultilane(ExprPtr lhs, ExprPtr rhs) {
  if (BroadcastPtr bc = to<Broadcast>(lhs)) {
    if (BroadcastPtr bcother = to<Broadcast>(rhs)) {
      if (bc->lanes() != bcother->lanes()) {
        throw malformed_input("multilane lane mismatch");
      }

      ExprPtr ret = alloc<Broadcast>(
          alloc<Op>(bc->value(), bcother->value()), bc->lanes());
      return ret;
    }

    if (RampPtr r = to<Ramp>(rhs)) {
      if (bc->lanes() != r->lanes()) {
        throw malformed_input("multilane lane mismatch");
      }

      ExprPtr ret = alloc<Ramp>(
          alloc<Op>(bc->value(), r->base()), r->stride(), r->lanes());
      return ret;
    }
  } else if (RampPtr ramp = to<Ramp>(lhs)) {
    if (RampPtr rother = to<Ramp>(rhs)) {
      if (ramp->lanes() != rother->lanes()) {
        throw malformed_input("multilane lane mismatch");
      }

      ExprPtr ret = alloc<Ramp>(
          alloc<Op>(ramp->base(), rother->base()),
          alloc<Op>(ramp->stride(), rother->stride()),
          ramp->lanes());
      return ret;
    }

    if (BroadcastPtr bc = to<Broadcast>(rhs)) {
      if (ramp->lanes() != bc->lanes()) {
        throw malformed_input("multilane lane mismatch");
      }
      ExprPtr ret = alloc<Ramp>(
          alloc<Op>(ramp->base(), bc->value()), ramp->stride(), ramp->lanes());
      return ret;
    }
  }

  return nullptr;
}

// Handles optimization cases for Broadcast/Ramp * Broadcast/Ramp
ExprPtr mulMultilane(ExprPtr lhs, ExprPtr rhs) {
  if (BroadcastPtr bc = to<Broadcast>(lhs)) {
    if (BroadcastPtr bcother = to<Broadcast>(rhs)) {
      if (bc->lanes() != bcother->lanes()) {
        throw malformed_input("multilane lane mismatch");
      }

      ExprPtr ret = alloc<Broadcast>(
          alloc<Mul>(bc->value(), bcother->value()), bc->lanes());
      return ret;
    }

    if (RampPtr r = to<Ramp>(rhs)) {
      if (bc->lanes() != r->lanes()) {
        throw malformed_input("multilane lane mismatch");
      }

      ExprPtr ret = alloc<Ramp>(
          alloc<Mul>(bc->value(), r->base()),
          alloc<Mul>(bc->value(), r->stride()),
          r->lanes());
      return ret;
    }
  } else if (RampPtr ramp = to<Ramp>(lhs)) {
    if (RampPtr r = to<Ramp>(rhs)) {
      if (ramp->lanes() != r->lanes()) {
        throw malformed_input("multilane lane mismatch");
      }

      ExprPtr ret = alloc<Ramp>(
          alloc<Mul>(ramp->base(), r->base()),
          alloc<Mul>(ramp->stride(), r->stride()),
          r->lanes());
      return ret;
    }

    if (BroadcastPtr bc = to<Broadcast>(rhs)) {
      if (ramp->lanes() != bc->lanes()) {
        throw malformed_input("multilane lane mismatch");
      }

      ExprPtr ret = alloc<Ramp>(
          alloc<Mul>(bc->value(), ramp->base()),
          alloc<Mul>(bc->value(), ramp->stride()),
          ramp->lanes());
      return ret;
    }
  }

  return nullptr;
}

void PolynomialTransformer::addOrUpdateTerm(
    std::unordered_map<SimplifierHashType, TermPtr>& varmap,
    TermPtr term) {
  SimplifierHashType hash = term->hashVars();
  auto insertRes = varmap.emplace(hash, term);
  if (insertRes.second == false) {
    TermPtr lt = insertRes.first->second;
    ExprPtr termScalar = evaluateOp(alloc<Add>(lt->scalar(), term->scalar()));

    // If the term is canceled out, remove from the map.
    if (immediateEquals(termScalar, 0)) {
      varmap.erase(hash);
      return;
    }

    varmap[hash] = alloc<Term>(hasher_, termScalar, lt->variables());
  }
}

ExprPtr PolynomialTransformer::addPolynomials(
    PolynomialPtr lhs,
    PolynomialPtr rhs) {
  // simplify common components
  // The key here is the variable hash, not the term's hash since we do want
  // to combine terms that have the same vars but different scalar components.
  std::unordered_map<SimplifierHashType, TermPtr> varmap;

  for (auto lt : lhs->variables()) {
    addOrUpdateTerm(varmap, lt);
  }
  for (auto rt : rhs->variables()) {
    addOrUpdateTerm(varmap, rt);
  }

  ExprPtr newScalar = evaluateOp(alloc<Add>(lhs->scalar(), rhs->scalar()));
  return alloc<Polynomial>(hasher_, newScalar, varmap);
}

// Insert a new Term into the provided polynomial. If the new term has common
// variables to an existing term it is combined.
ExprPtr PolynomialTransformer::insertTerm(PolynomialPtr poly, TermPtr term) {
  SimplifierHashType tHash = term->hashVars();
  std::vector<TermPtr> newVars;

  bool found = false;
  for (auto v : poly->variables()) {
    if (v->hashVars() == tHash) {
      ExprPtr newScalar = evaluateOp(alloc<Add>(term->scalar(), v->scalar()));
      found = true;
      // Skip this term if we cancelled it out.
      if (immediateEquals(newScalar, 0)) {
        continue;
      }
      auto term = alloc<Term>(hasher_, newScalar, v->variables());
      newVars.push_back(term);
    } else {
      newVars.push_back(v);
    }
  }

  if (!found) {
    newVars.push_back(term);
  }

  if (newVars.empty()) {
    return poly->scalar();
  }

  auto Poly = alloc<Polynomial>(hasher_, poly->scalar(), newVars);
  return Poly;
}

ExprPtr PolynomialTransformer::mutate(AddPtr v) {
  ExprPtr lhs_new = v->lhs()->accept_mutator(this);
  ExprPtr rhs_new = v->rhs()->accept_mutator(this);

  // Constant Folding.
  if (lhs_new->isConstant() && rhs_new->isConstant()) {
    ExprPtr result = evaluateOp(alloc<Add>(lhs_new, rhs_new));
    return result;
  }

  // Multilane folding.
  if (isMultilanePrimitive(lhs_new)) {
    if (auto ret = combineMultilane<Add>(lhs_new, rhs_new)) {
      return ret->accept_mutator(this);
    }
  }

  ExprPtr scalar = nullptr;
  ExprPtr variable = nullptr;
  if (lhs_new->isConstant()) {
    scalar = evaluateOp(lhs_new);
    variable = rhs_new;
  } else if (rhs_new->isConstant()) {
    scalar = evaluateOp(rhs_new);
    variable = lhs_new;
  }

  // If there is a scalar, and it's zero: short circuit and return the other
  // side.
  if (scalar && immediateEquals(scalar, 0)) {
    auto c = alloc<Cast>(v->dtype(), variable);
    return c->accept_mutator(this);
  }

  // If this is a floating point Add then order of operations is important, we
  // dont want to combine ops.
  if (lhs_new->dtype().is_floating_point() ||
      rhs_new->dtype().is_floating_point()) {
    return alloc<Add>(lhs_new, rhs_new);
  }

  PolynomialPtr lhsPoly = to<Polynomial>(lhs_new);
  PolynomialPtr rhsPoly = to<Polynomial>(rhs_new);

  if (lhsPoly && rhsPoly) {
    return addPolynomials(lhsPoly, rhsPoly);
  }

  TermPtr lhsTerm = to<Term>(lhs_new);
  TermPtr rhsTerm = to<Term>(rhs_new);

  if (lhsPoly && rhsTerm) {
    return insertTerm(lhsPoly, rhsTerm);
  }

  if (rhsPoly && lhsTerm) {
    return insertTerm(rhsPoly, lhsTerm);
  }

  if (lhsTerm && rhsTerm) {
    // If the terms refer to the same variables: combine them.
    if (lhsTerm->hashVars() == rhsTerm->hashVars()) {
      ExprPtr newScalar =
          evaluateOp(alloc<Add>(lhsTerm->scalar(), rhsTerm->scalar()));

      // If the terms cancelled out, return zero.
      if (immediateEquals(newScalar, 0)) {
        return newScalar->accept_mutator(this);
      }

      return alloc<Term>(hasher_, newScalar, lhsTerm->variables());
    }

    // Otherwise this is a new polynomial with no scalar and two variable
    // terms.
    return alloc<Polynomial>(
        hasher_, getImmediateByType(v->dtype(), 0), lhsTerm, rhsTerm);
  }

  // Adds are commutative.
  PolynomialPtr poly = lhsPoly ? lhsPoly : rhsPoly;

  // Add to Polynomial->scalar().
  if (scalar && poly) {
    ExprPtr newScalar = evaluateOp(alloc<Add>(scalar, poly->scalar()));
    return alloc<Polynomial>(hasher_, newScalar, poly->variables());
  }

  // Simple Polynomial with a scalar and Term.
  TermPtr term = lhsTerm ? lhsTerm : rhsTerm;
  if (scalar && term) {
    return alloc<Polynomial>(hasher_, scalar, term);
  }

  // Simple Term with a scalar and variable type.
  if (scalar) {
    return alloc<Polynomial>(
        hasher_,
        scalar,
        alloc<Term>(hasher_, getImmediateByType(v->dtype(), 1), variable));
  }

  // If LHS is neither Term not Polynomial, wrap it in a Term.
  if (!lhsTerm && !lhsPoly) {
    lhsTerm = alloc<Term>(hasher_, getImmediateByType(v->dtype(), 1), lhs_new);
  }

  // Same for RHS.
  if (!rhsTerm && !rhsPoly) {
    rhsTerm = alloc<Term>(hasher_, getImmediateByType(v->dtype(), 1), rhs_new);
  }

  // If we now have a poly and a term, we can insert.
  if (poly) {
    return insertTerm(poly, lhsTerm ? lhsTerm : rhsTerm);
  }

  if (lhsTerm->hashVars() == rhsTerm->hashVars()) {
    return alloc<Term>(
        hasher_,
        evaluateOp(alloc<Add>(lhsTerm->scalar(), rhsTerm->scalar())),
        lhsTerm->variables());
  }

  // If all else fails we have a new Polynomial with two new variable Terms.
  return alloc<Polynomial>(
      hasher_, getImmediateByType(v->dtype(), 0), lhsTerm, rhsTerm);
}

ExprPtr PolynomialTransformer::subTerms(
    TermPtr lhs,
    TermPtr rhs,
    bool negated) {
  // If RHS not already negated, negate it.
  if (!negated) {
    ExprPtr minusOne = getImmediateByType(rhs->dtype(), -1);
    ExprPtr negateScalar = evaluateOp(alloc<Mul>(minusOne, rhs->scalar()));
    rhs = alloc<Term>(hasher_, negateScalar, rhs->variables());
  }

  if (lhs->hashVars() == rhs->hashVars()) {
    ExprPtr newScalar = evaluateOp(alloc<Add>(lhs->scalar(), rhs->scalar()));

    // If the terms cancel out, return zero.
    if (immediateEquals(newScalar, 0)) {
      return newScalar;
    }

    return alloc<Term>(hasher_, newScalar, lhs->variables());
  }

  return alloc<Polynomial>(
      hasher_,
      getImmediateByType(promoteTypes(lhs->dtype(), rhs->dtype()), 0),
      lhs,
      rhs);
}

// Subtract the RHS Polynomial from the LHS Polynomial, cancelling out where
// possible.
ExprPtr PolynomialTransformer::subPolynomials(
    PolynomialPtr lhs,
    PolynomialPtr rhs) {
  // simplify common components
  // The key here is the variable hash, not the term's hash since we do want
  // to combine terms that have the same vars but different scalar components.
  std::unordered_map<SimplifierHashType, TermPtr> varmap;

  for (auto lt : lhs->variables()) {
    addOrUpdateTerm(varmap, lt);
  }

  for (auto rt : rhs->variables()) {
    // Polynomials add their terms, so negate the RHS's Terms.
    ExprPtr negated = evaluateOp(
        alloc<Mul>(getImmediateByType(rt->dtype(), -1), rt->scalar()));
    TermPtr newRHS = alloc<Term>(hasher_, negated, rt->variables());
    addOrUpdateTerm(varmap, newRHS);
  }

  ExprPtr newScalar = evaluateOp(alloc<Sub>(lhs->scalar(), rhs->scalar()));

  // No vars means this cancelled out to a scalar, return it unwrapped.
  if (varmap.empty()) {
    return newScalar;
  }

  // If there is no scalar and zero or one terms, don't wrap.
  if (immediateEquals(newScalar, 0)) {
    if (varmap.empty()) {
      return nullptr;
    }
    if (varmap.size() == 1) {
      return varmap.begin()->second;
    }
  }

  // Wrap new variables in a Polynomial.
  return alloc<Polynomial>(hasher_, newScalar, varmap);
}

ExprPtr PolynomialTransformer::mutate(SubPtr v) {
  ExprPtr lhs_new = v->lhs()->accept_mutator(this);
  ExprPtr rhs_new = v->rhs()->accept_mutator(this);

  // Constant Folding.
  if (lhs_new->isConstant() && rhs_new->isConstant()) {
    ExprPtr result = evaluateOp(alloc<Sub>(lhs_new, rhs_new));
    return result;
  }

  // Multilane folding.
  if (isMultilanePrimitive(lhs_new)) {
    if (auto ret = combineMultilane<Sub>(lhs_new, rhs_new)) {
      // NOLINTNEXTLINE(clang-analyzer-cplusplus.NewDeleteLeaks)
      return ret->accept_mutator(this);
    }
  }

  if (rhs_new->isConstant() && immediateEquals(rhs_new, 0)) {
    auto c = alloc<Cast>(v->dtype(), lhs_new);
    // NOLINTNEXTLINE(clang-analyzer-cplusplus.NewDeleteLeaks)
    return c->accept_mutator(this);
  }

  // If this is a floating point Sub then order of operations is important, we
  // dont want to combine ops.
  if (lhs_new->dtype().is_floating_point() ||
      rhs_new->dtype().is_floating_point()) {
    return alloc<Sub>(lhs_new, rhs_new);
  }

  PolynomialPtr lhsPoly = to<Polynomial>(lhs_new);
  PolynomialPtr rhsPoly = to<Polynomial>(rhs_new);

  if (lhsPoly && rhsPoly) {
    auto ret = subPolynomials(lhsPoly, rhsPoly);
    if (!ret) {
      // Cancelled out completely.
      return getImmediateByType(v->dtype(), 0);
    }
    return ret;
  }

  TermPtr lhsTerm = to<Term>(lhs_new);
  TermPtr rhsTerm = to<Term>(rhs_new);

  // Polynomial - Term.
  if (lhsPoly && rhsTerm) {
    // Negate the term.
    ExprPtr negate = evaluateOp(alloc<Mul>(
        getImmediateByType(rhsTerm->dtype(), -1), rhsTerm->scalar()));
    TermPtr newTerm = alloc<Term>(hasher_, negate, rhsTerm->variables());
    return insertTerm(lhsPoly, newTerm);
  }

  // Term - Polynomial.
  if (rhsPoly && lhsTerm) {
    // Negate every part of the Polynomial.
    ExprPtr minusOne = getImmediateByType(lhsTerm->dtype(), -1);
    ExprPtr negateScalar = evaluateOp(alloc<Mul>(minusOne, rhsPoly->scalar()));

    std::vector<TermPtr> variables;
    for (auto t : rhsPoly->variables()) {
      ExprPtr negate = evaluateOp(alloc<Mul>(minusOne, t->scalar()));
      variables.push_back(alloc<Term>(hasher_, negate, t->variables()));
    }

    PolynomialPtr newPoly = alloc<Polynomial>(hasher_, negateScalar, variables);
    return insertTerm(newPoly, lhsTerm);
  }

  if (lhsTerm && rhsTerm) {
    return subTerms(lhsTerm, rhsTerm, false);
  }

  bool lhsScalar = lhs_new->isConstant();
  bool rhsScalar = rhs_new->isConstant();

  if (lhsPoly && rhsScalar) {
    // Easy path, just sub the scalar component.
    ExprPtr newScalar = evaluateOp(alloc<Sub>(lhsPoly->scalar(), rhs_new));
    return alloc<Polynomial>(hasher_, newScalar, lhsPoly->variables());
  }

  if (lhsScalar && rhsPoly) {
    // Sub the scalar component.
    ExprPtr newScalar = evaluateOp(alloc<Sub>(lhs_new, rhsPoly->scalar()));

    // Negate each term in the Polynomial RHS.
    ExprPtr minusOne = getImmediateByType(rhsPoly->dtype(), -1);
    std::vector<TermPtr> variables;
    for (auto t : rhsPoly->variables()) {
      ExprPtr negate = evaluateOp(alloc<Mul>(minusOne, t->scalar()));
      variables.push_back(alloc<Term>(hasher_, negate, t->variables()));
    }

    return alloc<Polynomial>(hasher_, newScalar, variables);
  }

  if (lhsTerm && rhsScalar) {
    // Negate the constant.
    ExprPtr negate = evaluateOp(
        alloc<Mul>(getImmediateByType(rhs_new->dtype(), -1), rhs_new));
    return alloc<Polynomial>(hasher_, negate, lhsTerm);
  }

  if (lhsScalar && rhsTerm) {
    // Negate the RHS Term.
    ExprPtr negate = evaluateOp(alloc<Mul>(
        getImmediateByType(rhsTerm->scalar()->dtype(), -1), rhsTerm->scalar()));

    return alloc<Polynomial>(
        hasher_, lhs_new, alloc<Term>(hasher_, negate, rhsTerm->variables()));
  }

  // simple term with a scalar and variable type.
  if (lhsScalar) {
    // Create a negated term.
    return alloc<Polynomial>(
        hasher_,
        lhs_new,
        alloc<Term>(hasher_, getImmediateByType(v->dtype(), -1), rhs_new));
  }

  if (rhsScalar) {
    // Negate the scalar.
    ExprPtr negate = evaluateOp(
        alloc<Mul>(getImmediateByType(rhs_new->dtype(), -1), rhs_new));
    return alloc<Polynomial>(
        hasher_,
        negate,
        alloc<Term>(hasher_, getImmediateByType(v->dtype(), 1), lhs_new));
  }

  // no scalar...
  if (!lhsTerm && !lhsPoly) {
    lhsTerm = alloc<Term>(hasher_, getImmediateByType(v->dtype(), 1), lhs_new);
  }

  bool createdRHSnegated = false;
  if (!rhsTerm && !rhsPoly) {
    rhsTerm = alloc<Term>(hasher_, getImmediateByType(v->dtype(), -1), rhs_new);
    createdRHSnegated = true;
  }

  if (lhsTerm && rhsTerm) {
    return subTerms(lhsTerm, rhsTerm, createdRHSnegated);
  }

  // Insert wrapped Term into LHS Polynomial.
  if (lhsPoly) {
    CHECK(rhsTerm);
    return insertTerm(lhsPoly, rhsTerm);
  }

  // Insert wrapper Term into negated RHS Poly.
  if (rhsPoly) {
    CHECK(lhsTerm);
    ExprPtr minusOne = getImmediateByType(rhsPoly->dtype(), -1);
    ExprPtr newScalar = evaluateOp(alloc<Mul>(minusOne, rhsPoly->scalar()));

    // Negate each term in the Polynomial RHS.
    std::vector<TermPtr> variables;
    for (auto t : rhsPoly->variables()) {
      ExprPtr negate = evaluateOp(alloc<Mul>(minusOne, t->scalar()));
      variables.push_back(alloc<Term>(hasher_, negate, t->variables()));
    }

    auto poly = alloc<Polynomial>(hasher_, newScalar, variables);
    return insertTerm(poly, lhsTerm);
  }

  return alloc<Polynomial>(
      hasher_, getImmediateByType(v->dtype(), 0), lhsTerm, rhsTerm);
}

// Multiply two terms together, usually creating a new term with the variable
// lists concatenated.
TermPtr PolynomialTransformer::mulTerms(TermPtr lhs, TermPtr rhs) {
  ExprPtr scalar = evaluateOp(alloc<Mul>(lhs->scalar(), rhs->scalar()));
  if (immediateEquals(scalar, 0)) {
    return nullptr;
  }

  // Can reorder here since floating point ops don't get put into Terms.
  std::vector<ExprPtr> variables;
  std::vector<ExprPtr> multilaneVariables;
  // For now don't handle exponents.
  for (auto c : lhs->variables()) {
    if (isMultilanePrimitive(c)) {
      multilaneVariables.push_back(c);
    } else {
      variables.push_back(c);
    }
  }
  for (auto c : rhs->variables()) {
    if (isMultilanePrimitive(c)) {
      multilaneVariables.push_back(c);
    } else {
      variables.push_back(c);
    }
  }

  // Merge all the multilane vars:
  ExprPtr lastNode{nullptr};
  for (auto node : multilaneVariables) {
    if (lastNode == nullptr) {
      lastNode = node;
    } else {
      if (auto next = mulMultilane(lastNode, node)) {
        lastNode = next->accept_mutator(this);
      } else {
        variables.push_back(lastNode);
        lastNode = node;
      }
    }
  }
  if (lastNode) {
    variables.push_back(lastNode);
  }

  return alloc<Term>(hasher_, scalar, variables);
}

// Multiply a Polynomial by a Term.
ExprPtr PolynomialTransformer::polyByTerm(PolynomialPtr poly, TermPtr term) {
  // poly * term
  //    = (poly_terms + poly_scalar) * term
  //    = poly_terms * term + poly_scalar * term

  // First, multiply all variables (terms) in the polynomial by the input
  // term.
  std::vector<TermPtr> newTerms;
  for (auto var : poly->variables()) {
    TermPtr newTerm = mulTerms(var, term);
    if (newTerm) {
      newTerms.push_back(newTerm);
    }
  }

  // If the scalar in poly is not 0, it must be multiplied by term.
  // If there are no variables in term, this becomes the scalar in the result
  // polynomial. If there are variables in term, this becomes a new term in
  // the result polynomial.
  if (!immediateEquals(poly->scalar(), 0)) {
    ExprPtr scalar = evaluateOp(alloc<Mul>(poly->scalar(), term->scalar()));
    if (term->variables().empty()) {
      return alloc<Polynomial>(hasher_, scalar, newTerms);
    }
    newTerms.push_back(alloc<Term>(hasher_, scalar, term->variables()));
  }

  // The only case when the result polynomial has a scalar is when the input
  // term does not have any variables and the input polynomial has a non-zero
  // scalar. That case is handled above. So, at this point, we do not have any
  // scalars in the result polynomial.
  return alloc<Polynomial>(hasher_, std::move(newTerms));
}

// Does multiplying these two expressions make a Rounding Off operation.
// e.g. LHS = (x/y),  RHS = y => (x / y) * y => RoundOff(x, y).
ExprPtr PolynomialTransformer::isRoundOff(ExprPtr lhs, ExprPtr rhs) {
  DivPtr div{nullptr};
  ExprPtr other{nullptr};

  if ((div = to<Div>(lhs))) {
    other = rhs;
  } else if ((div = to<Div>(rhs))) {
    other = lhs;
  } else {
    return nullptr;
  }

  ExprPtr denom = div->rhs();

  if (TermPtr denomTerm = to<Term>(denom)) {
    if (immediateEquals(denomTerm->scalar(), 1) &&
        denomTerm->variables().size() == 1) {
      denom = denomTerm->variables()[0];
    }
  }

  if (hasher_.hash(denom) == hasher_.hash(other)) {
    // If the denominator is equal to the other, then yes it's a RoundOff.
    return alloc<RoundOff>(div->lhs(), div->rhs());
  }

  if (denom->isConstant() && other->isConstant()) {
    if (immediateEquals(denom, 0) || immediateEquals(other, 0)) {
      return nullptr;
    }
    // If they are both scalar we may be able to find a common factor.
    if (immediateEquals(evaluateOp(alloc<Mod>(other, denom)), 0)) {
      ExprPtr scalar = evaluateOp(alloc<Div>(other, denom));
      ExprPtr newDenom = evaluateOp(alloc<Div>(other, scalar));
      return alloc<Term>(
          hasher_, scalar, alloc<RoundOff>(div->lhs(), newDenom));
    }
  }

  return nullptr;
}

// Inserts a new component into a term, looking for opportunities to simplify.
ExprPtr PolynomialTransformer::insertIntoTerm(TermPtr term, ExprPtr expr) {
  std::vector<ExprPtr> vars;

  // Search for RoundOffs.
  bool merged{false};
  for (auto component : term->variables()) {
    if (auto roundoff = isRoundOff(component, expr)) {
      vars.push_back(roundoff);
      merged = true;
    } else {
      vars.push_back(component);
    }
  }

  if (!merged) {
    vars.push_back(expr);
  }

  if (vars.size() == 1 && immediateEquals(term->scalar(), 1)) {
    return vars[0];
  }

  return alloc<Term>(hasher_, term->scalar(), vars);
}

ExprPtr PolynomialTransformer::mutate(MulPtr v) {
  ExprPtr lhs_new = v->lhs()->accept_mutator(this);
  ExprPtr rhs_new = v->rhs()->accept_mutator(this);

  // Constant Folding.
  if (lhs_new->isConstant() && rhs_new->isConstant()) {
    return evaluateOp(alloc<Mul>(lhs_new, rhs_new));
  }

  // Multilane folding.
  if (isMultilanePrimitive(lhs_new)) {
    if (auto ret = mulMultilane(lhs_new, rhs_new)) {
      // NOLINTNEXTLINE(clang-analyzer-cplusplus.NewDeleteLeaks)
      return ret->accept_mutator(this);
    }
  }

  // Order doesn't matter.
  ExprPtr scalar = nullptr;
  ExprPtr variable = nullptr;
  if (lhs_new->isConstant()) {
    scalar = lhs_new;
    variable = rhs_new;
  } else if (rhs_new->isConstant()) {
    scalar = rhs_new;
    variable = lhs_new;
  }

  // Handle special case mul by 1 since thats safe for floating point, even if
  // it's Nan/Inf.
  if (scalar && immediateEquals(scalar, 1)) {
    auto c = alloc<Cast>(v->dtype(), variable);
    // NOLINTNEXTLINE(clang-analyzer-cplusplus.NewDeleteLeaks)
    return c->accept_mutator(this);
  }

  // If this is a floating point Mul then order of operations is important, we
  // dont want to combine ops.
  if (lhs_new->dtype().is_floating_point() ||
      rhs_new->dtype().is_floating_point()) {
    return alloc<Mul>(lhs_new, rhs_new);
  }

  // Handle special case mul by 0.
  if (scalar && immediateEquals(scalar, 0)) {
    return getImmediateByType(v->dtype(), 0);
  }

  // Catch cases of rounding (Div(A/B) * B).
  if (auto ret = isRoundOff(lhs_new, rhs_new)) {
    return ret;
  } else if (auto ret = isRoundOff(v->lhs(), v->rhs())) {
    // We can break the Round + Mod pattern via factorization of the Div, so
    // check whether it would have worked on the unsimplified tree. If so, we
    // need to simplify again.
    return ret->accept_mutator(this);
  }

  PolynomialPtr lhsPoly = to<Polynomial>(lhs_new);
  PolynomialPtr rhsPoly = to<Polynomial>(rhs_new);

  if (lhsPoly && rhsPoly) {
    // This expands to more terms that we can't generally fix without variable
    // factorization, it's more efficient to just leave these as Muls.
    return alloc<Mul>(lhsPoly, rhsPoly);
  }

  TermPtr lhsTerm = to<Term>(lhs_new);
  TermPtr rhsTerm = to<Term>(rhs_new);

  if (lhsPoly && rhsTerm) {
    return polyByTerm(lhsPoly, rhsTerm);
  }

  if (rhsPoly && lhsTerm) {
    return polyByTerm(rhsPoly, lhsTerm);
  }

  if (lhsTerm && rhsTerm) {
    return mulTerms(lhsTerm, rhsTerm);
  }

  if (scalar && lhsTerm) {
    ExprPtr newScalar = evaluateOp(alloc<Mul>(scalar, lhsTerm->scalar()));
    return alloc<Term>(hasher_, newScalar, lhsTerm->variables());
  }

  if (scalar && rhsTerm) {
    ExprPtr newScalar = evaluateOp(alloc<Mul>(scalar, rhsTerm->scalar()));
    return alloc<Term>(hasher_, newScalar, rhsTerm->variables());
  }

  // If this is a scalar * a Polynomial, push the scalar term down.
  // We can wrap the scalar with a Term and use polyByTerm.
  if (scalar && lhsPoly) {
    return polyByTerm(lhsPoly, alloc<Term>(hasher_, scalar));
  }
  if (scalar && rhsPoly) {
    return polyByTerm(rhsPoly, alloc<Term>(hasher_, scalar));
  }

  // simple term with a scalar and variable type.
  if (scalar) {
    return alloc<Term>(hasher_, scalar, variable);
  }

  // Multiplying Polynomial by variable can be wrapped in a term and handled
  // by polyByTerm also.
  if (lhsPoly) {
    auto term =
        alloc<Term>(hasher_, getImmediateByType(rhs_new->dtype(), 1), rhs_new);
    return polyByTerm(lhsPoly, term);
  }
  if (rhsPoly) {
    auto term =
        alloc<Term>(hasher_, getImmediateByType(lhs_new->dtype(), 1), lhs_new);
    return polyByTerm(rhsPoly, term);
  }

  // Multiplying Term by a variable is equivalent to adding the variable to
  // the term's list of vars.
  if (lhsTerm) {
    return insertIntoTerm(lhsTerm, rhs_new);
  }
  if (rhsTerm) {
    return insertIntoTerm(rhsTerm, lhs_new);
  }

  // Two variables, create a new Term.
  return alloc<Term>(
      hasher_, getImmediateByType(v->dtype(), 1), lhs_new, rhs_new);
}

ExprPtr factorizeDivision(ExprPtr lhs_new, ExprPtr rhs_new) {
  if (!lhs_new || !rhs_new) {
    return nullptr;
  }

  ExprPtr leftScalar = lhs_new->isConstant() ? lhs_new : nullptr;
  ExprPtr rightScalar = rhs_new->isConstant() ? rhs_new : nullptr;

  auto lhsTerm = to<Term>(lhs_new);
  auto rhsTerm = to<Term>(rhs_new);
  if (lhsTerm) {
    leftScalar = lhsTerm->scalar();
  }

  if (rhsTerm) {
    rightScalar = rhsTerm->scalar();
  }

  if (!leftScalar || !rightScalar) {
    return nullptr;
  }

  long left = immediateAs<long>(leftScalar);
  long right = immediateAs<long>(rightScalar);

  long GCD = gcd<long>(left, right);
  if (GCD <= 1) {
    return nullptr;
  }

  leftScalar = evaluateOp(
      alloc<Div>(leftScalar, getImmediateByType(leftScalar->dtype(), GCD)));
  rightScalar = evaluateOp(
      alloc<Div>(rightScalar, getImmediateByType(rightScalar->dtype(), GCD)));

  if (lhsTerm) {
    lhs_new = alloc<Term>(lhsTerm->hasher(), leftScalar, lhsTerm->variables());
  } else {
    lhs_new = leftScalar;
  }

  if (rhsTerm) {
    rhs_new = alloc<Term>(rhsTerm->hasher(), rightScalar, rhsTerm->variables());
  } else {
    rhs_new = rightScalar;
  }

  return alloc<Div>(lhs_new, rhs_new);
}

ExprPtr PolynomialTransformer::mutate(DivPtr v) {
  ExprPtr lhs_new = v->lhs()->accept_mutator(this);
  ExprPtr rhs_new = v->rhs()->accept_mutator(this);

  // Constant Folding.
  if (lhs_new->isConstant() && rhs_new->isConstant()) {
    return evaluateOp(alloc<Div>(lhs_new, rhs_new));
  }

  // If this is a floating point Div then order of operations is important, we
  // dont want to combine ops.
  if (lhs_new->dtype().is_floating_point() ||
      rhs_new->dtype().is_floating_point()) {
    return alloc<Div>(lhs_new, rhs_new);
  }

  // If the numerator is zero, so is the result.
  if (lhs_new->isConstant() && immediateEquals(lhs_new, 0)) {
    // NOLINTNEXTLINE(clang-analyzer-cplusplus.NewDeleteLeaks)
    return lhs_new;
  }

  // If the denominator is one, return numerator.
  if (rhs_new->isConstant() && immediateEquals(rhs_new, 1)) {
    return lhs_new;
  }

  // If numberator and denominator are equal the result is 1.
  // Unless the demoninator could be zero.
  // if (hasher_.hash(lhs_new) == hasher_.hash(rhs_new)) {
  //   return getImmediateByType(v->dtype(), 1);
  // }

  if (auto ret = factorizeDivision(lhs_new, rhs_new)) {
    // NOLINTNEXTLINE(clang-analyzer-cplusplus.NewDeleteLeaks)
    return ret->accept_mutator(this);
  }

  return alloc<Div>(lhs_new, rhs_new);
}

ExprPtr PolynomialTransformer::mutate(ModPtr v) {
  ExprPtr lhs_new = v->lhs()->accept_mutator(this);
  ExprPtr rhs_new = v->rhs()->accept_mutator(this);

  // Constant Folding.
  if (lhs_new->isConstant() && rhs_new->isConstant()) {
    return evaluateOp(alloc<Mod>(lhs_new, rhs_new));
  }

  // 0 % x => 0.
  if (lhs_new->isConstant() && immediateEquals(lhs_new, 0)) {
    // NOLINTNEXTLINE(clang-analyzer-cplusplus.NewDeleteLeaks)
    return lhs_new;
  }

  // x % 1 == 0.
  if (rhs_new->isConstant() && immediateEquals(rhs_new, 1)) {
    // NOLINTNEXTLINE(clang-analyzer-cplusplus.NewDeleteLeaks)
    return getImmediateByType(v->dtype(), 0);
  }

  // x % x => 0.
  if (hasher_.hash(lhs_new) == hasher_.hash(rhs_new)) {
    return getImmediateByType(v->dtype(), 0);
  }

  TermPtr lhsTerm = to<Term>(lhs_new);
  if (!lhsTerm) {
    PolynomialPtr lhsPoly = to<Polynomial>(lhs_new);
    if (lhsPoly) {
      // Can still optimize this out if we can factorize the polynomial.
      lhsTerm = factorizePolynomial(lhsPoly);
    }
  }

  if (lhsTerm) {
    // ((C1 * C2) * x) % C1 => 0.
    if (rhs_new->isConstant() &&
        immediateEquals(
            evaluateOp(alloc<Mod>(lhsTerm->scalar(), rhs_new)), 0)) {
      return getImmediateByType(v->dtype(), 0);
    }

    // (x * y * z) % x => 0.
    for (auto component : lhsTerm->variables()) {
      if (hasher_.hash(component) == hasher_.hash(rhs_new)) {
        return getImmediateByType(v->dtype(), 0);
      }
    }

    // (6 * x * y) % (3 * x * y) => 0.
    // also, (x * y * z) % (z * y) => 0.
    // This requires all variable terms found in the RHS to be present in the
    // LHS.
    TermPtr rhsTerm = to<Term>(rhs_new);
    if (rhsTerm) {
      auto& lVars = lhsTerm->variables();
      auto& rVars = rhsTerm->variables();
      size_t rLeft = rVars.size();

      auto rIt = rVars.begin();

      for (auto lIt = lVars.begin(); lIt != lVars.end() && !rVars.empty();
           ++lIt) {
        auto lHash = hasher_.hash(*lIt);
        for (; rIt != rVars.end(); ++rIt) {
          auto rHash = hasher_.hash(*rIt);
          if (lHash == rHash) {
            --rLeft;
            break;
          } else if (lHash < rHash) {
            break;
          }
        }
      }

      if (rLeft == 0 &&
          immediateEquals(
              evaluateOp(alloc<Mod>(lhsTerm->scalar(), rhsTerm->scalar())),
              0)) {
        return getImmediateByType(v->dtype(), 0);
      }
    }
  }

  return alloc<Mod>(lhs_new, rhs_new);
}

namespace {

// Combines two MinTerm / MaxTerm expressions into one.
// The first type on the template refers to the op, as in Min or Max and the
// second type refers to the corresponding term, as in MinTerm or MaxTerm.
template <class Op, class OpTerm>
ExprPtr combineMinMaxTerms(
    ExprPtr lhs,
    ExprPtr rhs,
    bool propagate_nans,
    HashProvider& hasher) {
  auto combine_scalars = [&](ExprPtr c1, ExprPtr c2) -> ExprPtr {
    if (c1 && c2) {
      return evaluateOp(alloc<Op>(c1, c2, propagate_nans));
    }
    if (c1) {
      return c1;
    }
    return c2;
  };

  auto combine_opterms = [&](NodePtr<OpTerm> m1, NodePtr<OpTerm> m2) {
    ExprPtr scalar = combine_scalars(m1->scalar(), m2->scalar());
    std::vector<ExprPtr> variables;
    for (auto v : m1->variables()) {
      variables.push_back(v);
    }
    for (auto v : m2->variables()) {
      variables.push_back(v);
    }
    return alloc<OpTerm>(
        hasher, scalar, propagate_nans, std::move(variables));
  };

  auto add_expr_to_opterm = [&](ExprPtr expr, NodePtr<OpTerm> opterm) {
    ExprPtr scalar = nullptr;
    std::vector<ExprPtr> variables;
    if (opterm) {
      scalar = opterm->scalar();
      variables = opterm->variables();
    }
    // NOLINTNEXTLINE(clang-analyzer-core.CallAndMessage)
    if (expr->isConstant()) {
      scalar = combine_scalars(scalar, expr);
    } else {
      variables.push_back(expr);
    }
    return alloc<OpTerm>(
        hasher, scalar, propagate_nans, std::move(variables));
  };

  auto lhs_opterm = to<OpTerm>(lhs);
  auto rhs_opterm = to<OpTerm>(rhs);
  if (lhs_opterm && lhs_opterm->propagate_nans() != propagate_nans) {
    return alloc<Op>(lhs, rhs, propagate_nans);
  }
  if (rhs_opterm && rhs_opterm->propagate_nans() != propagate_nans) {
    return alloc<Op>(lhs, rhs, propagate_nans);
  }

  if (lhs_opterm && rhs_opterm) {
    return combine_opterms(lhs_opterm, rhs_opterm);
  } else if (lhs_opterm) {
    return add_expr_to_opterm(rhs, lhs_opterm);
  } else if (rhs_opterm) {
    return add_expr_to_opterm(lhs, rhs_opterm);
  }
  return add_expr_to_opterm(rhs, add_expr_to_opterm(lhs, nullptr));
}

// Returns true if op is one of the 2 operands in opterm and also returns
// the other op of opterm in other_op.
template <class OpTerm>
bool isOperandInMinMaxTerm(
    NodePtr<OpTerm> opterm,
    ExprPtr op,
    HashProvider& hasher,
    ExprPtr* other_op) {
  if (opterm->variables().size() != 2) {
    return false;
  }
  auto lhs = opterm->variables()[0];
  auto rhs = opterm->variables()[1];
  auto op_hash = hasher.hash(op);
  if (hasher.hash(lhs) == op_hash) {
    *other_op = rhs;
    return true;
  } else if (hasher.hash(rhs) == op_hash) {
    *other_op = lhs;
    return true;
  }
  return false;
};

// Simplifies the nested min-max pattern like:
//   * Max(Min(x, y), Min(x, z)) => Min(x, Max(y, z))
//   * Min(Max(x, y), Max(x, z)) => Max(x, Min(y, z))
// This function is called while processing the outer Min / Max ops.
// At that point the inner Min / Max ops would have been converted to
// MinTerm / MaxTerm as appropriate. So, this function checks for those
// term expressions in the given lhs and rhs.
//
// The first type of the template must be the term type corresponding to the
// outer op (e.g. MaxTerm) and the second type of the template must be the term
// type corresponding to the expected inner op (e.g. MinTerm).
template <class OpTerm, class OtherOpTerm>
bool simplifyNestedMinMax(
    ExprPtr lhs,
    ExprPtr rhs,
    bool propagate_nans,
    HashProvider& hasher,
    ExprPtr* new_op) {
  auto lhs_opterm = to<OtherOpTerm>(lhs);
  auto rhs_opterm = to<OtherOpTerm>(rhs);
  if (lhs_opterm && rhs_opterm &&
      lhs_opterm->propagate_nans() == propagate_nans &&
      rhs_opterm->propagate_nans() == propagate_nans) {
    if (!lhs_opterm->scalar() && !rhs_opterm->scalar()) {
      if (lhs_opterm->variables().size() == 2 &&
          rhs_opterm->variables().size() == 2) {
        auto rhs_v1 = rhs_opterm->variables()[0];
        auto rhs_v2 = rhs_opterm->variables()[1];
        // NOLINTNEXTLINE(cppcoreguidelines-init-variables)
        ExprPtr new_op_lhs;
        if (isOperandInMinMaxTerm<OtherOpTerm>(
                lhs_opterm, rhs_v1, hasher, &new_op_lhs)) {
          auto inner_op = alloc<OpTerm>(
              hasher, nullptr, propagate_nans, new_op_lhs, rhs_v2);
          *new_op = alloc<OtherOpTerm>(
              hasher, nullptr, propagate_nans, rhs_v1, inner_op);
          return true;
        }
        if (isOperandInMinMaxTerm<OtherOpTerm>(
                lhs_opterm, rhs_v2, hasher, &new_op_lhs)) {
          auto inner_op = alloc<OpTerm>(
              hasher, nullptr, propagate_nans, new_op_lhs, rhs_v1);
          *new_op = alloc<OtherOpTerm>(
              hasher, nullptr, propagate_nans, rhs_v2, inner_op);
          return true;
        }
      }
    }
  }
  return false;
}

} // namespace

ExprPtr PolynomialTransformer::mutate(MaxPtr v) {
  ExprPtr lhs_new = v->lhs()->accept_mutator(this);
  ExprPtr rhs_new = v->rhs()->accept_mutator(this);

  // Constant Folding.
  if (lhs_new->isConstant() && rhs_new->isConstant()) {
    return evaluateOp(alloc<Max>(lhs_new, rhs_new, v->propagate_nans()));
  }

  // If diff is constant, return the appropriate operand.
  ExprPtr diff = alloc<Sub>(lhs_new, rhs_new);
  diff = diff->accept_mutator(this);
  if (diff->isConstant()) {
    if (immediateAs<int>(diff) > 0) {
      return lhs_new;
    }
    return rhs_new;
  }

  // Max(Min(x, y), Min(x, z)) => Min(x, Max(y, z))
  // NOLINTNEXTLINE(cppcoreguidelines-init-variables)
  ExprPtr new_op;
  if (simplifyNestedMinMax<MaxTerm, MinTerm>(
          lhs_new, rhs_new, v->propagate_nans(), hasher_, &new_op)) {
    return new_op;
  }

  return combineMinMaxTerms<Max, MaxTerm>(
      lhs_new, rhs_new, v->propagate_nans(), hasher_);
}

ExprPtr PolynomialTransformer::mutate(MinPtr v) {
  ExprPtr lhs_new = v->lhs()->accept_mutator(this);
  ExprPtr rhs_new = v->rhs()->accept_mutator(this);

  // Constant Folding.
  if (lhs_new->isConstant() && rhs_new->isConstant()) {
    return evaluateOp(alloc<Min>(lhs_new, rhs_new, v->propagate_nans()));
  }

  // If diff is constant, return the appropriate operand.
  ExprPtr diff = alloc<Sub>(lhs_new, rhs_new);
  diff = diff->accept_mutator(this);
  if (diff->isConstant()) {
    if (immediateAs<int>(diff) < 0) {
      return lhs_new;
    }
    return rhs_new;
  }

  // Min(Max(x, y), Max(x, z)) => Max(x, Min(y, z))
  // NOLINTNEXTLINE(cppcoreguidelines-init-variables)
  ExprPtr new_op;
  if (simplifyNestedMinMax<MinTerm, MaxTerm>(
          lhs_new, rhs_new, v->propagate_nans(), hasher_, &new_op)) {
    return new_op;
  }

  return combineMinMaxTerms<Min, MinTerm>(
      lhs_new, rhs_new, v->propagate_nans(), hasher_);
}

ExprPtr PolynomialTransformer::mutate(CompareSelectPtr v) {
  ExprPtr lhs_new = v->lhs()->accept_mutator(this);
  ExprPtr rhs_new = v->rhs()->accept_mutator(this);
  ExprPtr true_branch = v->ret_val1()->accept_mutator(this);
  ExprPtr false_branch = v->ret_val2()->accept_mutator(this);

  // Constant Folding.
  if (lhs_new->isConstant() && rhs_new->isConstant()) {
    ExprPtr v_new = alloc<CompareSelect>(
        lhs_new,
        rhs_new,
        true_branch,
        false_branch,
        v->compare_select_op(),
        v->bias());
    return evaluateOp(v_new);
  }

  // If the comparison is done in float, don't attempt diff simplification,
  // since we can't correctly handle NaN.
  if (lhs_new->dtype().is_floating_point() ||
      rhs_new->dtype().is_floating_point()) {
    return alloc<CompareSelect>(
        lhs_new,
        rhs_new,
        true_branch,
        false_branch,
        v->compare_select_op(),
        v->bias());
  }

  // If diff is constant, we can determine it.
  ExprPtr diff = alloc<Sub>(rhs_new, lhs_new);
  diff = diff->accept_mutator(this);

  // NOLINTNEXTLINE(clang-analyzer-cplusplus.NewDeleteLeaks)
  if (!diff->isConstant()) {
    return alloc<CompareSelect>(
        lhs_new,
        rhs_new,
        true_branch,
        false_branch,
        // NOLINTNEXTLINE(clang-analyzer-cplusplus.NewDeleteLeaks)
        v->compare_select_op(),
        v->bias());
  }

  bool equal = immediateEquals(diff, 0);
  bool lhsSmaller = !equal && !immediateIsNegative(diff);

  switch (v->compare_select_op()) {
    case CompareSelectOperation::kEQ:
      return equal ? true_branch : false_branch;
    case CompareSelectOperation::kGT:
      return (lhsSmaller || equal) ? false_branch : true_branch;
    case CompareSelectOperation::kGE:
      return lhsSmaller ? false_branch : true_branch;
    case CompareSelectOperation::kLT:
      return lhsSmaller ? true_branch : false_branch;
    case CompareSelectOperation::kLE:
      return (lhsSmaller || equal) ? true_branch : false_branch;
    case CompareSelectOperation::kNE:
      return equal ? false_branch : true_branch;
  }

  // should not be possible but just in case.
  return alloc<CompareSelect>(
      lhs_new,
      rhs_new,
      true_branch,
      false_branch,
      v->compare_select_op(),
      v->bias());
}

ExprPtr PolynomialTransformer::mutate(IntrinsicsPtr v) {
  std::vector<ExprPtr> new_params;
  bool changed = false;
  bool allConstant = true;
  for (auto p : v->params()) {
    ExprPtr new_child = p->accept_mutator(this);
    new_params.push_back(new_child);

    changed |= p != new_child;
    allConstant &= new_child->isConstant();
  }

  ExprPtr node = v;
  if (changed) {
    node = alloc<Intrinsics>(v->op_type(), new_params);
  }

  if (!allConstant || !v->isPure()) {
    return node;
  }

  // we're evaluating, but the evaluator only supports float intrinsics.
  std::vector<ExprPtr> const_params;
  changed = false;
  for (auto p : new_params) {
    if (p->dtype().scalar_type() == ScalarType::Float) {
      const_params.push_back(p);
    } else {
      const_params.push_back(
          alloc<Cast>(Dtype(ScalarType::Float, p->dtype().lanes()), p));
      changed = true;
    }
  }

  if (changed) {
    node = alloc<Intrinsics>(v->op_type(), const_params);
  }
  return evaluateOp(node);
}

ExprPtr PolynomialTransformer::mutate(CastPtr v) {
  ExprPtr node = v->src_value()->accept_mutator(this);
  if (node->isConstant()) {
    return evaluateOp(alloc<Cast>(v->dtype(), node));
  }

  if (v->dtype() == node->dtype()) {
    return node;
  }

  return alloc<Cast>(v->dtype(), node);
}

ExprPtr PolynomialTransformer::mutate(IfThenElsePtr v) {
  ExprPtr condition = v->condition();
  ExprPtr true_value = v->true_value();
  ExprPtr false_value = v->false_value();
  ExprPtr condition_new = condition->accept_mutator(this);
  ExprPtr true_value_new = true_value->accept_mutator(this);
  ExprPtr false_value_new = false_value->accept_mutator(this);

  // If the condition is constant then we can choose the right branch now.
  if (condition_new->isConstant()) {
    if (!immediateEquals(condition_new, 0)) {
      return true_value_new;
    } else {
      return false_value_new;
    }
  }

  // If both branches are the same then don't do the condition.
  if (hasher_.hash(true_value_new) == hasher_.hash(false_value_new)) {
    return true_value_new;
  }

  if (condition == condition_new && true_value == true_value_new &&
      false_value == false_value_new) {
    return v;
  }

  return alloc<IfThenElse>(condition_new, true_value_new, false_value_new);
}

ExprPtr PolynomialTransformer::mutate(AndPtr v) {
  return mutateBinaryOp(v, this);
}

ExprPtr PolynomialTransformer::mutate(XorPtr v) {
  return mutateBinaryOp(v, this);
}

ExprPtr PolynomialTransformer::mutate(LshiftPtr v) {
  return mutateBinaryOp(v, this);
}

ExprPtr PolynomialTransformer::mutate(RshiftPtr v) {
  return mutateBinaryOp(v, this);
}

StmtPtr PolynomialBase::mutate(CondPtr v) {
  ExprPtr cond_old = v->condition();
  StmtPtr true_old = v->true_stmt();
  StmtPtr false_old = v->false_stmt();

  ExprPtr cond_new = cond_old->accept_mutator(this);
  StmtPtr true_new = true_old ? true_old->accept_mutator(this) : true_old;
  StmtPtr false_new = false_old ? false_old->accept_mutator(this) : false_old;

  // If the condition is constant then we can choose the right branch now.
  if (cond_new->isConstant()) {
    if (!immediateEquals(cond_new, 0)) {
      // NOLINTNEXTLINE(clang-analyzer-cplusplus.NewDeleteLeaks)
      return true_new;
    } else {
      // NOLINTNEXTLINE(clang-analyzer-cplusplus.NewDeleteLeaks)
      return false_new;
    }
  }

  // If both branches are the same then don't do the condition.
  if (true_new && false_new &&
      hasher_.hash(true_new) == hasher_.hash(false_new)) {
    return true_new;
  }

  BlockPtr true_block = to<Block>(true_new);
  BlockPtr false_block = to<Block>(false_new);
  bool true_empty = !true_new || (true_block && true_block->nstmts() == 0);
  bool false_empty = !false_new || (false_block && false_block->nstmts() == 0);

  if (true_empty && false_empty) {
    return Block::make({});
  }
  if (cond_old != cond_new) {
    v->set_condition(cond_new);
  }
  if (true_old != true_new) {
    v->set_true_stmt(true_new);
  }
  if (false_old != false_new) {
    v->set_false_stmt(false_new);
  }
<<<<<<< HEAD

  return Cond::make(cond_new, true_new, false_new);
=======
  return v;
>>>>>>> 8616f4fe
}

StmtPtr handleForCondReordering(ForPtr loop, CondPtr cond) {
  if (cond->false_stmt()) {
    return nullptr;
  }

  auto condition_vars = VarFinder::find(cond->condition());
  for (auto v : condition_vars) {
    // If the condition depends on a Var that is modified in the loop body, it
    // may not be safe to reorder.
    if (ModifiesVarChecker::check(loop, v)) {
      return nullptr;
    }
  }

  ForPtr new_f = loop->cloneWithNewBody(Stmt::clone(cond->true_stmt()));
  return cond->cloneWithNewBody(new_f);
}

StmtPtr PolynomialBase::mutate(ForPtr v) {
  ExprPtr var = v->var();
  ExprPtr start = v->start();
  ExprPtr stop = v->stop();
  StmtPtr body = v->body();
  LoopOptions loop_options = v->loop_options();
  ExprPtr var_new_expr = var->accept_mutator(this);
  VarPtr var_new = to<Var>(var_new_expr);
  ExprPtr start_new = start->accept_mutator(this);
  ExprPtr stop_new = stop->accept_mutator(this);
  StmtPtr body_new = body;

  ExprPtr loops = alloc<Sub>(stop_new, start_new);
  loops = loops->accept_mutator(this);
  if (loop_options.isDefault() && loops->isConstant()) {
    if (immediateEquals(loops, 0)) {
      return Block::make({});
    } else if (immediateEquals(loops, 1)) {
      body_new = Substitute(body, {{var_new, start_new}});
      body_new = body_new->accept_mutator(this);
      return body_new;
    }
  }

  body_new = body_new->accept_mutator(this);
  if (!body_new) {
    return Block::make({});
  }

  if (auto block = to<Block>(body_new)) {
    if (block->nstmts() == 0) {
      return Block::make({});
    }

    if (block->nstmts() == 1) {
      if (auto cond = to<Cond>(block->front())) {
        StmtPtr reordered = handleForCondReordering(v, cond);
        if (reordered) {
          return reordered->accept_mutator(this);
        }
      }
    }
  }

  if (var != var_new) {
    v->set_var(var_new);
  }
  if (start != start_new) {
    v->set_start(start_new);
  }
<<<<<<< HEAD
  return For::make(var_new, start_new, stop_new, body_new, loop_options);
=======
  if (stop != stop_new) {
    v->set_stop(stop_new);
  }
  if (body != body_new) {
    v->set_body(body_new);
  }
  return v;
>>>>>>> 8616f4fe
}

StmtPtr PolynomialBase::mutate(BlockPtr v) {
  std::vector<StmtPtr> stmts;
  // Flatten sub-blocks:
  bool stmts_changed = false;
  for (StmtPtr stmt : *v) {
    StmtPtr stmt_new = stmt->accept_mutator(this);
    stmts_changed |= stmt != stmt_new;
    if (stmt_new == nullptr) {
      continue;
    }

    if (auto subBlock = to<Block>(stmt_new)) {
      for (Block::iterator I = subBlock->begin(), E = subBlock->end();
           I != E;) {
        // Be careful to avoid invalidating the iterator.
        StmtPtr s = *(I++);
        subBlock->remove_stmt(s);
        stmts.push_back(s);
      }
      stmts_changed = true;
    } else {
      stmts.push_back(stmt_new);
    }
  }
<<<<<<< HEAD

  return Block::make(stmts);
=======
  if (stmts_changed) {
    v->set_stmts(stmts);
  }
  return v;
>>>>>>> 8616f4fe
}

// TermExpander

ExprPtr TermExpander::mutate(TermPtr v) {
  ExprPtr newScalar = v->scalar()->accept_mutator(this);
  if (immediateEquals(newScalar, 0)) {
    return newScalar;
  }

  std::vector<ExprPtr> vars;
  std::vector<ExprPtr> multilaneVars;

  // Assume we can reorder here because we wont merge floating terms.
  ExprPtr lastNode{nullptr};
  for (auto var : v->variables()) {
    ExprPtr node = var->accept_mutator(this);
    if (MulPtr mul = to<Mul>(node)) {
      // If the sub-Expr resolved to a multiplication, lift it into this
      // term.
      if (isMultilanePrimitive(mul->lhs())) {
        multilaneVars.push_back(mul->lhs());
      } else {
        vars.push_back(mul->lhs());
      }

      if (isMultilanePrimitive(mul->rhs())) {
        multilaneVars.push_back(mul->rhs());
      } else {
        vars.push_back(mul->rhs());
      }
    } else {
      if (isMultilanePrimitive(node)) {
        multilaneVars.push_back(node);
      } else {
        vars.push_back(node);
      }
    }
  }

  for (auto node : multilaneVars) {
    if (lastNode == nullptr) {
      lastNode = node;
    } else {
      lastNode = mulMultilane(lastNode, node);
      // simplify first, then re-expand.
      lastNode = lastNode->accept_mutator(simplifier_);
      lastNode = lastNode->accept_mutator(this);
    }
  }

  for (auto node : vars) {
    if (lastNode == nullptr) {
      lastNode = node;
    } else {
      lastNode = alloc<Mul>(lastNode, node);
    }
  }

  if (!immediateEquals(newScalar, 1)) {
    if (lastNode) {
      // We want to avoid a leaving a CastNode on the scalar, so handle that
      // now.
      auto termDtype = v->scalar()->dtype();
      auto lastNodeDtype = lastNode->dtype();
      if (termDtype != lastNodeDtype) {
        ExprPtr castV = v->scalar();
        // Take care of lane mismatch first.
        if (termDtype.lanes() != lastNodeDtype.lanes()) {
          castV = alloc<Broadcast>(v->scalar(), lastNodeDtype.lanes());
        }
        // Now take care of scalar type as well.
        if (termDtype.scalar_type() != lastNodeDtype.scalar_type()) {
          castV = alloc<Cast>(lastNode->dtype(), castV);
          // For scalars, we can simplify the cast further.
          if (lastNodeDtype.lanes() == 1) {
            castV = evaluateOp(castV);
          }
        }
        lastNode = alloc<Mul>(castV, lastNode);
      } else {
        lastNode = alloc<Mul>(v->scalar(), lastNode);
      }
    } else {
      lastNode = v->scalar();
    }
  }

  return lastNode;
}

// Returns an immediate containing the greatest common divisor of all terms
// (inc. the scalar term) in the polynomial. If the GCD is uninteresting
// (e.g. 1) then returns nullptr.
ExprPtr polyGCD(PolynomialPtr poly) {
  ExprPtr scalar = poly->scalar();
  const std::vector<TermPtr>& variables = poly->variables();

  // We ony want to factorize if we're saving complete operations, i.e. no
  // value in factorizing 6x + 4y into 2 * (3x + 2y) since we don't save work.
  int opsSaved = 1; // default to saving the scalar.
  long GCD = std::abs(immediateAs<long>(scalar));
  for (auto t : variables) {
    long termScalar = std::abs(immediateAs<long>(t->scalar()));
    long newGCD = gcd(std::max(GCD, termScalar), std::min(GCD, termScalar));
    if (newGCD == 1) {
      return nullptr;
    }

    if (GCD != newGCD) {
      opsSaved = 0;
      GCD = newGCD;
    }

    if (GCD == termScalar) {
      opsSaved++;
    }
  }

  if (opsSaved == 0) {
    return nullptr;
  }

  if (GCD == 0) {
    return nullptr;
  }

  // Not worth, can be a Sub.
  if (GCD == -1 && opsSaved == 1) {
    return nullptr;
  }

  return getImmediateByType(poly->dtype(), GCD);
}

// A ModRound is a div-mod-mul in which the divisor in div and multiplier in mul
// are identical and not equal to 1.
// In a ModRound x/y%z*y*c (c is constant), 'scalar' denotes c, 'denominator'
// denotes x, 'divisor' denotes y and 'mod_divisor' denotes z.
class ModRound {
 public:
  ModRound(ExprPtr scalar, ExprPtr denom, ExprPtr divisor, ExprPtr mod_divisor)
      : scalar(scalar),
        denom(denom),
        divisor(divisor),
        mod_divisor(mod_divisor) {}
  ExprPtr scalar;
  ExprPtr denom;
  ExprPtr divisor;
  ExprPtr mod_divisor;
};

c10::optional<class ModRound*> isModRound(TermPtr e) {
  DivPtr div{nullptr};
  ModPtr mod{nullptr};
  ExprPtr denom{nullptr};
  ExprPtr divisor{nullptr};
  ExprPtr mod_divisor{nullptr};
  ExprPtr multiplier = e->scalar();
  ExprPtr scalar{nullptr};
  ExprPtr other{nullptr};

  for (auto m : e->variables()) {
    if (m->expr_type() == IRNodeType::kMod) {
      // TODO: currently only identify terms with one variable being mod; it is
      // possible to extend this if we have to handle terms like (t/(x%2 * y) %
      // z) * (x%2 *y).
      if (!mod) {
        mod = to<Mod>(m);
      } else {
        return c10::nullopt;
      }
    } else {
      // Take care of special cases before multiplying the scalar and variable.
      if (multiplier->isConstant()) {
        // Take care of lane mismatch first.
        if (multiplier->dtype().lanes() != m->dtype().lanes()) {
          multiplier = alloc<Broadcast>(multiplier, m->dtype().lanes());
        }
        // Take care of scalar type mismatch.
        if (multiplier->dtype().scalar_type() != m->dtype().scalar_type()) {
          multiplier = alloc<Cast>(m->dtype(), multiplier);
          if (m->dtype().lanes() == 1) {
            multiplier = evaluateOp(multiplier);
          }
        }
      }

      // All non-mod vairables are considered as part of the multiplier.
      multiplier = alloc<Mul>(multiplier, m);
    }
  }
  multiplier = IRSimplifier::simplify(multiplier);

  if (!mod) {
    // NOLINTNEXTLINE(clang-analyzer-cplusplus.NewDeleteLeaks)
    return c10::nullopt;
  }

  mod_divisor = IRSimplifier::simplify(mod->rhs());
  other = mod->lhs();

  if (!(div = to<Div>(other))) {
    return c10::nullopt;
  }

  divisor = IRSimplifier::simplify(div->rhs());
  other = div->lhs();

  denom = IRSimplifier::simplify(other);

  // Deny cases in which divisor!=multiplier.
  HashProvider& hasher = e->hasher();
  if (hasher.hash(divisor) != hasher.hash(multiplier)) {
    // TODO: currently we do not extract a common factor if divisor and
    // multiplier are not constants. The extraction is not supported (e.g.,
    // x*2/x -> 2) in IRSimplifier.simplify because x could be 0. As future
    // work, we can extend division to 2 versions: 1) division for customers
    // that has to be strictly simplified and 2) division we introduced in our
    // transformations which can be simplified without considering 0s, e.g.,
    // Div_nonzero. The second division will be only used to facilitate our
    // transformations.
    if (divisor->isConstant() && multiplier->isConstant()) {
      // If both are scalar we may be able to find a common factor.
      if (immediateEquals(evaluateOp(alloc<Mod>(multiplier, divisor)), 0)) {
        // The common factor becomes 'scalar' of the term, e.g.,in t/3%7*6,
        // divisor=multiplier=3, scalar=2.
        ExprPtr c = evaluateOp(alloc<Div>(multiplier, divisor));
        scalar = c;
      } else if (immediateEquals(
                     evaluateOp(alloc<Mod>(divisor, multiplier)), 0)) {
        // The common factor becomes part of 'denom', e.g., in t/14%7*2,
        // divisor=multiplier=2, denom=t/7.
        ExprPtr c = evaluateOp(alloc<Div>(divisor, multiplier));
        divisor = multiplier;
        // NOLINTNEXTLINE(clang-analyzer-cplusplus.NewDeleteLeaks)
        denom = IRSimplifier::simplify(alloc<Div>(other, c));
      } else {
        return c10::nullopt;
      }
    } else {
      return c10::nullopt;
    }
  }

  // Deny cases in which divisor=1. Such cases are considered as Mods.
  if (divisor->isConstant() && immediateEquals(divisor, 1)) {
    return c10::nullopt;
  }

  if (!scalar) {
    scalar = getImmediateByType(multiplier->dtype(), 1);
  }

  // TODO: this leaks memory!
  return new ModRound(scalar, denom, divisor, mod_divisor);
}

// Search the polynomial for Terms that can be merged in
// (1) Round + Mod pattern: (x/y) * y + x % y => RoundOff(x,y) + Mod(x, y) => x
// (2) Mod round + Mod pattern: (x/y % z)*y + x%y => ModRound(x, y, z) + Mod(x,
// y) => x % (y*z)
ExprPtr simplifyRoundModPattern(PolynomialPtr poly) {
  std::vector<TermPtr> rounds;
  std::vector<TermPtr> mods;
  std::vector<TermPtr> mod_rounds;
  std::vector<TermPtr> others;

  // Split out the Mod, ModRounds and RoundOffs operations so we can inspect.
  for (auto c : poly->variables()) {
    if (c->variables().size() > 1) {
      if (auto a = isModRound(c)) {
        mod_rounds.push_back(c);
      } else {
        others.push_back(c);
      }
      continue;
    }

    ExprPtr e = c->variables()[0];

    if (to<RoundOff>(e)) {
      rounds.push_back(c);
      // NOLINTNEXTLINE(clang-analyzer-core.CallAndMessage)
    } else if (e->expr_type() == IRNodeType::kMod) {
      if (auto a = isModRound(c)) {
        mod_rounds.push_back(c);
      } else {
        mods.push_back(c);
      }
    } else {
      others.push_back(c);
    }
  }

  // Can't continue without at least one RoundOff/ModRound and one Mod.
  if ((rounds.empty() && mod_rounds.empty()) || mods.empty()) {
    return nullptr;
  }

  HashProvider& hasher = poly->hasher();
  bool didAnything = false;
  std::vector<TermPtr> mods_merged;
  bool repeat = true;
  // Repeat merging terms till there are no Mods or the terms cannot be merged
  // any further.
  while (!mods.empty() && repeat) {
    repeat = false;
    // NOLINTNEXTLINE(bugprone-narrowing-conversions,cppcoreguidelines-narrowing-conversions)
    for (int64_t i = mods.size() - 1; i >= 0; i--) {
      TermPtr m = mods[i];
      ModPtr mod = to<Mod>(m->variables()[0]);
      CHECK(mod);
      ExprPtr mod_lhs = IRSimplifier::simplify(mod->lhs());
      ExprPtr mod_rhs = IRSimplifier::simplify(mod->rhs());
      bool merged = false;
      // NOLINTNEXTLINE(bugprone-narrowing-conversions,cppcoreguidelines-narrowing-conversions)
      for (int64_t j = mod_rounds.size() - 1; j >= 0; j--) {
        TermPtr mr = mod_rounds[j];
        auto a = isModRound(mr);
        CHECK(a);
        ModRound* mod_round = dynamic_cast<ModRound*>(*a);

        // TODO: for now don't attempt partial factorization of this
        // optimization. E.g. it's possible to do: 2 * (x/y%z) * y + (x%y) =>
        // x%(y*z) + (x/y%z) * y
        if (!immediateEquals(
                evaluateOp(alloc<Sub>(mod_round->scalar, m->scalar())), 0)) {
          continue;
        }
        // Valid optimization if mod LHS matches denom and mod RHS matches
        // divisor.
        if (hasher.hash(mod_round->denom) == hasher.hash(mod_lhs) &&
            hasher.hash(mod_round->divisor) == hasher.hash(mod_rhs)) {
          // NOLINTNEXTLINE(clang-analyzer-cplusplus.NewDeleteLeaks)
          TermPtr merged_m = alloc<Term>(
              hasher,
              mod_round->scalar,
              IRSimplifier::simplify(alloc<Mod>(
                  mod_round->denom,
                  alloc<Mul>(mod_round->divisor, mod_round->mod_divisor))));
          mods_merged.push_back(merged_m);
          merged = true;
          repeat = true;
          didAnything = true;
          mods.erase(mods.begin() + i);
          mod_rounds.erase(mod_rounds.begin() + j);
          break;
        }
      }

      if (merged) {
        continue;
      }

      // NOLINTNEXTLINE(bugprone-narrowing-conversions,cppcoreguidelines-narrowing-conversions)
      for (int64_t k = rounds.size() - 1; k >= 0; k--) {
        TermPtr r = rounds[k];
        RoundOffPtr roundoff = to<RoundOff>(r->variables()[0]);
        CHECK(roundoff);

        // TODO: for now don't attempt partial factorization of this
        // optimization. E.g. it's possible to do: 2 * (x/y) * y + (x%y) => x +
        // (x/y) * y but unsure thats actually much better, particulary with
        // CSE.
        if (!immediateEquals(
                evaluateOp(alloc<Sub>(r->scalar(), m->scalar())), 0)) {
          continue;
        }
        ExprPtr round_lhs = IRSimplifier::simplify(roundoff->lhs());
        ExprPtr round_rhs = IRSimplifier::simplify(roundoff->rhs());
        // Valid optimization if LHS and RHS are equal for both.
        if (hasher.hash(round_lhs) == hasher.hash(mod_lhs) &&
            hasher.hash(round_rhs) == hasher.hash(mod_rhs)) {
          TermPtr merged_r = alloc<Term>(hasher, r->scalar(), round_lhs);
          others.push_back(merged_r);
          merged = true;
          didAnything = true;
          mods.erase(mods.begin() + i);
          rounds.erase(rounds.begin() + k);
          break;
        }
      }

      // If we didn't merge, move out the Mod.
      if (!merged) {
        others.push_back(m);
        mods.erase(mods.begin() + i);
      }

    } // end of for-loop

    // Add newly generated Mods for merging opportunities in the next iteration.
    if (!mods_merged.empty()) {
      mods.insert(mods.end(), mods_merged.begin(), mods_merged.end());
      mods_merged.clear();
    }

  } // end of while-loop

  // If we made no changes, just exit.
  if (!didAnything) {
    return nullptr;
  }

  // Keep remaining ModRounds and RoundOffs.
  if (!mod_rounds.empty()) {
    others.insert(others.end(), mod_rounds.begin(), mod_rounds.end());
  }

  if (!rounds.empty()) {
    others.insert(others.end(), rounds.begin(), rounds.end());
  }

  return alloc<Polynomial>(hasher, poly->scalar(), others);
}

// Trivially factorize terms by GCD of scalar components.
TermPtr PolynomialBase::factorizePolynomial(PolynomialPtr poly) {
  ExprPtr scalar = poly->scalar();
  const std::vector<TermPtr>& variables = poly->variables();

  // Compute the GCD of terms.
  ExprPtr GCD = polyGCD(poly);

  // No GCD means 0 or 1 and can't be factored.
  if (!GCD) {
    return nullptr;
  }

  // Create new struture.
  std::vector<TermPtr> newPolyTerms;
  newPolyTerms.reserve(variables.size());
  for (auto t : variables) {
    // New term with the scalar divided by the GCD.
    newPolyTerms.push_back(alloc<Term>(
        poly->hasher(),
        evaluateOp(alloc<Div>(t->scalar(), GCD)),
        t->variables()));
  }

  PolynomialPtr newPoly = alloc<Polynomial>(
      poly->hasher(), evaluateOp(alloc<Div>(scalar, GCD)), newPolyTerms);

  return alloc<Term>(poly->hasher(), GCD, newPoly);
}

ExprPtr TermExpander::mutate(PolynomialPtr v) {
  if (v->variables().empty()) {
    return v->scalar();
  }

  // If this Polynomial can be factorized: do it, then expand the result.
  if (ExprPtr simplified = simplifyRoundModPattern(v)) {
    return simplified->accept_mutator(this);
  }

  // If this Polynomial can be factorized: do it, then expand the result.
  if (ExprPtr factorized = factorizePolynomial(v)) {
    return factorized->accept_mutator(this);
  }

  std::vector<TermPtr> addTerms;
  std::vector<TermPtr> subTerms;

  auto vars = v->variables();
  std::unordered_map<ExprPtr, std::string> str_repr_cache;
  std::sort(vars.begin(), vars.end(), [&](ExprPtr a, ExprPtr b) {
    if (!str_repr_cache.count(a)) {
      str_repr_cache[a] = std::to_string(a);
    }
    if (!str_repr_cache.count(b)) {
      str_repr_cache[b] = std::to_string(b);
    }
    return str_repr_cache.at(a) < str_repr_cache.at(b);
  });

  // partition the terms into a list to add and list to subtract.
  for (auto node : vars) {
    if (immediateIsNegative(node->scalar())) {
      subTerms.push_back(node);
    } else if (!immediateEquals(node->scalar(), 0)) {
      addTerms.push_back(node);
    }
    // Skip terms with a scalar of zero.
  }

  // The last node constructed.
  ExprPtr lastNode{nullptr};

  for (auto node : addTerms) {
    ExprPtr simpleNode = node->accept_mutator(this);

    if (lastNode == nullptr) {
      lastNode = simpleNode;
      continue;
    }

    if (isMultilanePrimitive(simpleNode)) {
      auto ret = combineMultilane<Add>(lastNode, simpleNode);
      if (ret) {
        // simplify result first, then expand.
        lastNode = ret->accept_mutator(simplifier_);
        lastNode = lastNode->accept_mutator(this);
        continue;
      }
    }

    lastNode = alloc<Add>(lastNode, simpleNode);
  }

  // If we have no add terms the scalar should go first.
  // E.g. 1 - x.
  bool scalarWritten = false;
  if (lastNode == nullptr) {
    auto scalarNode = v->scalar()->accept_mutator(simplifier_);

    if (!immediateEquals(scalarNode, 0)) {
      lastNode = scalarNode;
      scalarWritten = true;
    }
  }

  for (auto node : subTerms) {
    // Can still be first node if scalarVal is 0.
    if (lastNode == nullptr) {
      lastNode = node->accept_mutator(this);
      continue;
    }

    // Negate the term back to positive since we'll be subtracting it.
    ExprPtr negated = evaluateOp(alloc<Mul>(
        getImmediateByType(node->scalar()->dtype(), -1), node->scalar()));
    TermPtr newRHS = alloc<Term>(node->hasher(), negated, node->variables());
    lastNode = alloc<Sub>(lastNode, newRHS->accept_mutator(this));
  }

  if (scalarWritten || immediateEquals(v->scalar(), 0)) {
    if (!lastNode) {
      return getImmediateByType(v->dtype(), 0);
    }
    return lastNode;
  }

  if (immediateIsNegative(v->scalar())) {
    // Negate the scalar and subtract.
    ExprPtr negated = evaluateOp(
        alloc<Mul>(getImmediateByType(lastNode->dtype(), -1), v->scalar()));
    lastNode = alloc<Sub>(lastNode, evaluateOp(negated));
  } else {
    // we want to avoid a cast to the scalar if it would happen.
    // NOLINTNEXTLINE(clang-analyzer-core.CallAndMessage)
    if (v->scalar()->dtype() != lastNode->dtype()) {
      lastNode = alloc<Add>(
          lastNode, evaluateOp(alloc<Cast>(lastNode->dtype(), v->scalar())));
    } else {
      lastNode = alloc<Add>(lastNode, v->scalar());
    }
  }

  return lastNode;
}

ExprPtr TermExpander::mutate(MaxTermPtr v) {
  auto& variables = v->variables();
  if (variables.empty()) {
    if (!v->scalar()) {
      // This case should never happen because MaxTerm will be created only
      // on valid Max expressions.
      throw std::logic_error("empty maxterm op");
    }
    return v->scalar();
  }
  // NOLINTNEXTLINE(cppcoreguidelines-init-variables)
  ExprPtr max;
  if (v->scalar()) {
    max = alloc<Max>(variables[0], v->scalar(), v->propagate_nans());
  } else {
    max = variables[0];
  }
  for (size_t i = 1; i < variables.size(); i++) {
    max = alloc<Max>(max, variables[i], v->propagate_nans());
  }
  return max->accept_mutator(this);
}

ExprPtr TermExpander::mutate(MinTermPtr v) {
  auto& variables = v->variables();
  if (variables.empty()) {
    if (!v->scalar()) {
      // This case should never happen because MinTerm will be created only
      // on valid Min expressions.
      throw std::logic_error("empty minterm op");
    }
    return v->scalar();
  }
  // NOLINTNEXTLINE(cppcoreguidelines-init-variables)
  ExprPtr min;
  if (v->scalar()) {
    min = alloc<Min>(variables[0], v->scalar(), v->propagate_nans());
  } else {
    min = variables[0];
  }
  for (size_t i = 1; i < variables.size(); i++) {
    min = alloc<Min>(min, variables[i], v->propagate_nans());
  }
  return min->accept_mutator(this);
}

// Expands RoundOff(x, y) => Term(1, Div(x, y), y), which will later be expanded
// to Mul(Div(x, y), y).
ExprPtr TermExpander::mutate(RoundOffPtr v) {
  TermPtr term = alloc<Term>(
      simplifier_->hasher(),
      getImmediateByType(v->dtype(), 1),
      alloc<Div>(v->lhs(), v->rhs()),
      v->rhs());
  return term->accept_mutator(this);
}

ExprPtr buf_flat_size(BufPtr v) {
  std::vector<ExprPtr> dims = v->dims();

  ExprPtr flattened = getImmediateByType(kInt, 1);
  for (auto& dim : dims) {
    flattened = alloc<Mul>(flattened, dim);
  }
  flattened = IRSimplifier::simplify(flattened);

  // NOLINTNEXTLINE(clang-analyzer-cplusplus.NewDeleteLeaks)
  return flattened;
}

StmtPtr TermExpander::mutate(AllocatePtr v) {
  BufPtr buf = v->buf();
  BufPtr buf_new = to<Buf>(v->buf()->accept_mutator(this));
  TORCH_INTERNAL_ASSERT(buf_new);
  ExprPtr flattened = buf_flat_size(buf_new);

  if (flattened->isConstant() && immediateEquals(flattened, 0)) {
    eliminated_allocations_.insert(buf_new->base_handle());
    return nullptr;
  }

  if (buf != buf_new) {
    v->set_buf(buf_new);
  }
  return v;
}

StmtPtr TermExpander::mutate(FreePtr v) {
  BufPtr buf = v->buf();
  BufPtr buf_new = to<Buf>(v->buf()->accept_mutator(this));
  TORCH_INTERNAL_ASSERT(buf_new);

  if (eliminated_allocations_.count(buf_new->base_handle())) {
    eliminated_allocations_.erase(buf_new->base_handle());
    return nullptr;
  }

  if (buf != buf_new) {
    v->set_buf(buf_new);
  }
  return v;
}

// Combines adjactent Cond nodes with identical conditions.
BlockPtr TermExpander::fuseConditions(BlockPtr v) {
  std::vector<StmtPtr> stmts;
  bool did_anything = false;
  CondPtr prev_cond = nullptr;

  for (auto s : *v) {
    CondPtr cond = to<Cond>(s);
    if (!cond) {
      prev_cond = nullptr;
      stmts.push_back(s);
      continue;
    }

    // If the previous statement is a Cond and the conditions are identical,
    // then we fuse.
    if (!prev_cond ||
        hasher_.hash(prev_cond->condition()) !=
            hasher_.hash(cond->condition())) {
      prev_cond = cond;
      stmts.push_back(s);
      continue;
    }

    // Fuse the two Conds by appending the bodies of the second Cond to the
    // first.
    BlockPtr true_block = Block::make({});
    BlockPtr false_block = Block::make({});

    if (prev_cond->true_stmt()) {
      true_block->splice(true_block->end(), prev_cond->true_stmt());
    }

    if (cond->true_stmt()) {
      true_block->splice(true_block->end(), cond->true_stmt());
    }

    if (prev_cond->false_stmt()) {
      false_block->splice(false_block->end(), prev_cond->false_stmt());
    }

    if (cond->false_stmt()) {
      false_block->splice(false_block->end(), cond->false_stmt());
    }

    // avoid unflattening this Cond if we can.
    if (true_block->empty()) {
      true_block = nullptr;
    }

    if (false_block->empty()) {
      false_block = nullptr;
    }

    // NOLINTNEXTLINE(clang-analyzer-cplusplus.NewDeleteLeaks)
    StmtPtr new_cond = prev_cond->cloneWithNewBodies(true_block, false_block)
                           ->accept_mutator(this);
    prev_cond = to<Cond>(new_cond);

    // erase, which shortens the list.
    stmts.pop_back();
    stmts.push_back(new_cond);
    did_anything = true;
  }

  if (!did_anything) {
    return v;
  }

  // clean up parents.
  for (auto s : stmts) {
    if (s->get_parent() == v) {
      v->remove_stmt(s);
    }
  }

  return Block::make(stmts);
}

StmtPtr TermExpander::fuseSyncThreads(BlockPtr block) {
  // only really first if highest level Block.
  bool first = block->get_parent() == nullptr;
  SyncThreadsPtr last = nullptr;
  std::vector<StmtPtr> stmts;
  bool did_anything = false;

  for (auto s : *block) {
    SyncThreadsPtr sync = to<SyncThreads>(s);
    if (!sync) {
      first = false;
      last = nullptr;
      stmts.push_back(s);
      continue;
    }

    if (first || last) {
      did_anything = true;
      continue;
    }

    last = sync;
    first = false;
    stmts.push_back(s);
  }

  if (last) {
    stmts.pop_back();
    did_anything = true;
  }

  if (!did_anything) {
    return block;
  }

  // clean up parents.
  for (auto s : stmts) {
    if (s->get_parent() == block) {
      block->remove_stmt(s);
    }
  }

  return Block::make({stmts});
}

StmtPtr TermExpander::mutate(BlockPtr v) {
  StmtPtr new_stmt = PolynomialBase::mutate(v);
  BlockPtr new_block = to<Block>(new_stmt);
  if (!new_block) {
    return new_stmt;
  }

  // fuseConditions will return the original block if it cannot fuse.
  new_block = fuseConditions(new_block);
  /// fuseSyncThreads too.
  return fuseSyncThreads(new_block);
}

// SimplifierUnderContext
//
// This function records the bounds(range) info of the index var in a for-stmt.
// The bounds info will be used later when simplifying expressions with the
// index var.
StmtPtr SimplifierUnderContext::mutate(ForPtr v) {
  ExprPtr var = v->var();
  ExprPtr start = v->start();
  ExprPtr stop = v->stop();
  StmtPtr body = v->body();
  LoopOptions loop_options = v->loop_options();
  ExprPtr var_new_expr = var->accept_mutator(this);
  VarPtr var_new = to<Var>(var_new_expr);
  ExprPtr start_new = start->accept_mutator(this);
  ExprPtr stop_new = stop->accept_mutator(this);
  StmtPtr body_new = body;

  // save bounds info before this for-stmt
  //
  // The same variable could have appeared in a if-stmt which the for-stmt is
  // nested inside, and we need to restore its bounds info after the for-stmt.
  //
  // An example,
  // if (i>=0 && i<5) {
  //   for (i=0; i<3; i++){
  //     A[i] = ...
  //   }
  //   x = (i+20) / 5;
  //}
  // Inside the if stmt, i is in the range of [0, 5); and if we can restore this
  // bound info after the for stmt, we can use it to simplify the assignment
  // stmt x = (i+20)/5 to x = 4.
  bool has_bounds = false;
  std::pair<ExprPtr, ExprPtr> bound_old;
  VarPtr var_key = to<Var>(var);
  auto got = var_bound_info_.find(var_key);
  if (got != var_bound_info_.end()) {
    has_bounds = true;
    bound_old = got->second;
  }
  // set bounds info for index var
  const std::pair<ExprPtr, ExprPtr> bound_new =
      std::make_pair(start_new, stop_new);
  var_bound_info_[var_key] = bound_new;

  ExprPtr iters = alloc<Sub>(stop_new, start_new);
  iters = iters->accept_mutator(this);
  if (loop_options.isDefault() && iters->isConstant()) {
    if (immediateEquals(iters, 0)) {
      return Block::make({});
    } else if (immediateEquals(iters, 1)) {
      body_new = Substitute(body, {{var_new, start_new}});
      body_new = body_new->accept_mutator(this);

      // erase index var bounds info or restore old bounds info
      if (has_bounds) {
        var_bound_info_[var_key] = bound_old;
      } else {
        var_bound_info_.erase(var_key);
      }

      return body_new;
    }
  }

  body_new = body_new->accept_mutator(this);

  // erase index var bounds info or restore old bounds info
  if (has_bounds) {
    var_bound_info_[var_key] = bound_old;
  } else {
    var_bound_info_.erase(var_key);
  }

  if (!body_new) {
    return Block::make({});
  }

  if (auto block = to<Block>(body_new)) {
    if (block->nstmts() == 0) {
      return Block::make({});
    }

    if (block->nstmts() == 1) {
      // if the stmt in the loop body is a if-stmt, try to move the branching
      // out of the loop
      if (auto cond = to<Cond>(block->front())) {
        StmtPtr reordered = handleForCondReordering(v, cond);
        if (reordered) {
          return reordered->accept_mutator(this);
        }
      }
    }
  }

  if (var != var_new) {
    v->set_var(var_new);
  }
  if (start != start_new) {
    v->set_start(start_new);
  }
  if (stop != stop_new) {
    v->set_stop(stop_new);
  }
  if (body != body_new) {
    v->set_body(body_new);
  }
<<<<<<< HEAD
  return For::make(var_new, start_new, stop_new, body_new, loop_options);
=======
  return v;
>>>>>>> 8616f4fe
}

// Simplify division using distributive laws for the following cases:
// 1) (i + x) / n => x/n, if
//   a) n is a positive integer constant;
//   b) i is the index var of a for-stmt and the range of i is
// a subset of [0, n);
//   c) x is a constant and the end value of i's range is less than n - x%n;
//   TODO: remove d) from the requirements because the simplification formula
//   still holds when x is a negative integer. In integer division, the result
//   of the division is converted to an integer using `floor` function which
//   returns the largest integer that is not greater than X. For exmaple, -1/6
//   returns -1. But currently, both Pytorch and NNC are performing an incorrect
//   integer division: (-1)/6 = 0. With the current implementation of integer
//   division, x has to be not negative. d) x is not negative
//
// 2) (i + j*n) / n => j, if
//   a) n is a positive integer constant;
//   b) i is the index var of a for-stmt and the range of i is
// a subset of [0, n);
//   c) j is an integer variable;
//   TODO: remove d) from the requirements because the simplification formula
//   still holds when j is a negative integer. In integer division, the result
//   of the division is converted to an integer using `floor` function which
//   returns the largest integer that is not greater than X. For exmaple, -1/6
//   returns -1. But currently, both Pytorch and NNC are performing an incorrect
//   integer division: (-1)/6 = 0. With the current implementation of integer
//   division, x has to be not negative. d) j is not negative
ExprPtr distributeDiv(ExprPtr lhs, ExprPtr rhs, VarBoundInfo var_bound_info) {
  if (!lhs || !rhs) {
    return nullptr;
  }
  // return if not integer division
  if (lhs->dtype().is_floating_point() || rhs->dtype().is_floating_point()) {
    return nullptr;
  }

  // identify n: a positive integer constant
  ExprPtr rhsScalar = rhs->isConstant() ? rhs : nullptr;
  if (!rhsScalar) {
    return nullptr;
  }
  ExprPtr check_n_value = IRSimplifier::simplify(
      alloc<CompareSelect>(rhsScalar, alloc<IntImm>(0), kGT));
  if (!immediateEquals(check_n_value, 1)) {
    return nullptr;
  }

  auto lhsAdd = to<Add>(lhs);
  if (!lhsAdd) {
    return nullptr;
  }
  ExprPtr lhsAdd1 = lhsAdd->lhs();
  ExprPtr lhsAdd2 = lhsAdd->rhs();

  // identify index var 'i'
  VarPtr var_key = to<Var>(lhsAdd1);
  ExprPtr main = lhsAdd2;
  if (var_key == nullptr) {
    var_key = to<Var>(lhsAdd2);
    main = lhsAdd1;
  }

  if (var_key == nullptr) {
    return nullptr;
  }

  auto got = var_bound_info.find(var_key);
  if (got == var_bound_info.end()) {
    return nullptr;
  }

  // check the bounds of 'i'
  auto start = got->second.first;
  // open upper bound, i.e.,  end is one more than the maximum value in the
  // range
  auto end = got->second.second;
  ExprPtr check_start = IRSimplifier::simplify(
      alloc<CompareSelect>(start, alloc<IntImm>(0), kGE));
  ExprPtr check_end =
      IRSimplifier::simplify(alloc<CompareSelect>(end, rhsScalar, kLE));
  if (!check_start->isConstant() || !check_end->isConstant() ||
      !immediateEquals(check_start, 1) || !immediateEquals(check_end, 1)) {
    return nullptr;
  }

  ExprPtr ret = IRSimplifier::simplify(alloc<Div>(main, rhsScalar));

  // simplify type 1) exprs: '(i+x)/n' => 'x/n'
  ExprPtr sign_check =
      IRSimplifier::simplify(alloc<CompareSelect>(main, alloc<IntImm>(0), kGE));
  ExprPtr main_mod = IRSimplifier::simplify(alloc<Mod>(main, rhsScalar));
  ExprPtr mod_check = IRSimplifier::simplify(
      alloc<CompareSelect>(alloc<Add>(main_mod, end), rhsScalar, kLE));
  if (sign_check->isConstant() && immediateEquals(sign_check, 1) &&
      mod_check->isConstant() && immediateEquals(mod_check, 1)) {
    return ret;
  }

  // simplify type 2 exprs: '(i+j*n)/n' => 'j'
  auto ret_var = to<Var>(ret);
  if (ret_var && ret_var->dtype() == kInt) {
    // retrieve j's range info
    auto got = var_bound_info.find(ret_var);
    if (got == var_bound_info.end()) {
      return nullptr;
    }

    // check if j is not negative
    sign_check = IRSimplifier::simplify(
        alloc<CompareSelect>(got->second.first, alloc<IntImm>(0), kGE));
    if (sign_check->isConstant() && immediateEquals(sign_check, 1)) {
      return ret_var;
    }
  }

  return nullptr;
}

// Simplify mod using distributive laws for the following cases:
// 1) (i + x) % n => i + x%n if
//   a) n is a positive integer constant;
//   b) i is the index var of a for-stmt and the range of i is
// a subset of [0, n);
//   c) x is a constant and the end value of i's range is less than n - x%n;
//   TODO: remove d) from the requirements because the simplification formula
//   still holds when x is a negative integer. In integer division, the result
//   of the division is converted to an integer using `floor` function which
//   returns the largest integer that is not greater than X. For exmaple, -1/6
//   returns -1. But currently, both Pytorch and NNC are performing an incorrect
//   integer division: (-1)/6 = 0. With the current implementation of integer
//   division, x has to be not negative. d) x is not negative
//
// 2) (i + j*n) % n => i if
//   a) n is a positive integer constant;
//   b) i is the index var of a for-stmt and the range of i is
// a subset of [0, n);
//   c) j is an integer variable;
//   TODO: remove d) from the requirements because the simplification formula
//   still holds when j is a negative integer. In integer division, the result
//   of the division is converted to an integer using `floor` function which
//   returns the largest integer that is not greater than X. For exmaple, -1/6
//   returns -1. But currently, both Pytorch and NNC are performing an incorrect
//   integer division: (-1)/6 = 0. With the current implementation of integer
//   division, j has to be not negative. d) j is not negative
ExprPtr distributeMod(ExprPtr lhs, ExprPtr rhs, VarBoundInfo var_bound_info) {
  if (!lhs || !rhs) {
    return nullptr;
  }
  // return if not integer mod
  if (lhs->dtype().is_floating_point() || rhs->dtype().is_floating_point()) {
    return nullptr;
  }

  // identify n: a positive integer constant
  ExprPtr rhsScalar = rhs->isConstant() ? rhs : nullptr;
  if (!rhsScalar) {
    return nullptr;
  }
  ExprPtr check_n_value = IRSimplifier::simplify(
      alloc<CompareSelect>(rhsScalar, alloc<IntImm>(0), kGT));
  if (!immediateEquals(check_n_value, 1)) {
    return nullptr;
  }

  auto lhsAdd = to<Add>(lhs);
  if (!lhsAdd) {
    return nullptr;
  }
  if (!lhsAdd || !rhsScalar) {
    return nullptr;
  }
  ExprPtr lhsAdd1 = lhsAdd->lhs();
  ExprPtr lhsAdd2 = lhsAdd->rhs();

  // identify index var 'i'
  VarPtr var_key = to<Var>(lhsAdd1);
  ExprPtr main = lhsAdd2;
  if (var_key == nullptr) {
    var_key = to<Var>(lhsAdd2);
    main = lhsAdd1;
  }
  if (var_key == nullptr) {
    return nullptr;
  }

  auto got = var_bound_info.find(var_key);
  if (got == var_bound_info.end()) {
    return nullptr;
  }

  // check the bounds of 'i'
  auto start = got->second.first;
  // open upper bound, i.e.,  end is one more than the maximum value in the
  // range
  auto end = got->second.second;
  ExprPtr check_start = IRSimplifier::simplify(
      alloc<CompareSelect>(start, alloc<IntImm>(0), kGE));
  ExprPtr check_end =
      IRSimplifier::simplify(alloc<CompareSelect>(end, rhsScalar, kLE));
  if (!check_start->isConstant() || !check_end->isConstant() ||
      !immediateEquals(check_start, 1) || !immediateEquals(check_end, 1)) {
    return nullptr;
  }

  // simplify type 1) exprs: '(i+x)%n' => 'i+x%n'
  ExprPtr sign_check =
      IRSimplifier::simplify(alloc<CompareSelect>(main, alloc<IntImm>(0), kGE));
  ExprPtr main_mod = IRSimplifier::simplify(alloc<Mod>(main, rhsScalar));
  ExprPtr mod_check = IRSimplifier::simplify(
      alloc<CompareSelect>(alloc<Add>(main_mod, end), rhsScalar, kLE));
  if (sign_check->isConstant() && immediateEquals(sign_check, 1) &&
      mod_check->isConstant() && immediateEquals(mod_check, 1)) {
    return alloc<Add>(var_key, main_mod);
  }

  // simplify type 2) exprs: '(i+j*n)%n' => 'i'
  ExprPtr main_div = IRSimplifier::simplify(alloc<Div>(main, rhsScalar));
  auto j_var = to<Var>(main_div);
  if (j_var && j_var->dtype() == kInt) {
    // retrieve j's range info
    auto got = var_bound_info.find(j_var);
    if (got == var_bound_info.end()) {
      return nullptr;
    }

    // check if j is not negative
    sign_check = IRSimplifier::simplify(
        alloc<CompareSelect>(got->second.first, alloc<IntImm>(0), kGE));
    if (sign_check->isConstant() && immediateEquals(sign_check, 1)) {
      return var_key;
    }
  }

  return nullptr;
}

ExprPtr SimplifierUnderContext::mutate(DivPtr v) {
  ExprPtr lhs = v->lhs();
  ExprPtr rhs = v->rhs();

  std::ostringstream oss;
  if (auto ret = distributeDiv(lhs, rhs, var_bound_info_)) {
    // NOLINTNEXTLINE(clang-analyzer-cplusplus.NewDeleteLeaks)
    oss << "SimplifierUnderContext: " << *v << " => " << *ret << "\n";
    GRAPH_DEBUG(oss.str());
    return ret->accept_mutator(this);
  }

  ExprPtr lhs_new = lhs->accept_mutator(this);
  ExprPtr rhs_new = rhs->accept_mutator(this);
  if (lhs == lhs_new && rhs == rhs_new) {
    return v;
  }
  return alloc<Div>(lhs_new, rhs_new);
}

ExprPtr SimplifierUnderContext::mutate(ModPtr v) {
  ExprPtr lhs = v->lhs();
  ExprPtr rhs = v->rhs();

  std::ostringstream oss;
  if (auto ret = distributeMod(lhs, rhs, var_bound_info_)) {
    oss << "SimplifierUnderContext: " << *v << " => " << *ret << "\n";
    GRAPH_DEBUG(oss.str());
    // NOLINTNEXTLINE(clang-analyzer-cplusplus.NewDeleteLeaks)
    return ret->accept_mutator(this);
  }

  // i % N -> i if the range of i's values is a subset of [0, N)
  // where N is an integer constant
  auto lhsVar = to<Var>(lhs);
  ExprPtr rhsScalar = rhs->isConstant() ? rhs : nullptr;
  if (lhsVar && rhsScalar && !rhsScalar->dtype().is_floating_point()) {
    auto got = var_bound_info_.find(lhsVar);
    if (got != var_bound_info_.end()) {
      auto start = got->second.first;
      auto end = got->second.second;
      ExprPtr check_start = IRSimplifier::simplify(
          alloc<CompareSelect>(start, alloc<IntImm>(0), kGE));
      ExprPtr check_end =
          IRSimplifier::simplify(alloc<CompareSelect>(end, rhsScalar, kLE));
      if (check_start->isConstant() && check_end->isConstant() &&
          immediateEquals(check_start, 1) && immediateEquals(check_end, 1)) {
        oss << "SimplifierUnderContext: " << *v << " => " << *lhsVar << "\n";
        GRAPH_DEBUG(oss.str());
        return lhsVar;
      }
    }
  }

  ExprPtr lhs_new = lhs->accept_mutator(this);
  ExprPtr rhs_new = rhs->accept_mutator(this);
  if (lhs == lhs_new && rhs == rhs_new) {
    return v;
  }
  return alloc<Mod>(lhs_new, rhs_new);
}

bool exprEquals(ExprPtr A, ExprPtr B) {
  try {
    // NOLINTNEXTLINE(clang-analyzer-cplusplus.NewDeleteLeaks)
    ExprPtr diff = IRSimplifier::simplify(alloc<Sub>(A, B));
    if (!diff->isConstant()) {
      return false;
    }
    return immediateEquals(diff, 0);
  } catch (std::exception& e) {
    return false;
  }
}

ExprPtr IRSimplifier::simplify(ExprPtr e) {
  GRAPH_DEBUG("(Simplifier) Original: ", std::to_string(e));
  SimplifierUnderContext ctxsimplifier;
  e = e->accept_mutator(&ctxsimplifier);

  PolynomialTransformer simplifier;
  e = e->accept_mutator(&simplifier);

  // There may be terms left in the IR, expand them.
  TermExpander expander(&simplifier);
  e = e->accept_mutator(&expander);
  // NOLINTNEXTLINE(clang-analyzer-cplusplus.NewDeleteLeaks)
  if (!expander.check_safe()) {
    throw malformed_input("eliminated null Allocation without free");
  }

  GRAPH_DEBUG("(Simplifier) Simplified: ", std::to_string(e));
  return e;
}

StmtPtr IRSimplifier::simplify(StmtPtr s) {
  GRAPH_DEBUG("(Simplifier) Original: ", std::to_string(s));
  SimplifierUnderContext ctxsimplifier;
  s = s->accept_mutator(&ctxsimplifier);

  PolynomialTransformer simplifier;
  s = s->accept_mutator(&simplifier);
  if (s == nullptr) {
    GRAPH_DEBUG("(Simplifier) Simplified: NULL");
    return nullptr;
  }

  // There may be terms left in the IR, expand them.
  TermExpander expander(&simplifier);
  s = s->accept_mutator(&expander);
  if (!expander.check_safe()) {
    throw malformed_input("eliminated null Allocation without free");
  }

  GRAPH_DEBUG("(Simplifier) Simplified: ", std::to_string(s));
  return s;
}

} // namespace tensorexpr
} // namespace jit
} // namespace torch<|MERGE_RESOLUTION|>--- conflicted
+++ resolved
@@ -1227,8 +1227,7 @@
     for (auto v : m2->variables()) {
       variables.push_back(v);
     }
-    return alloc<OpTerm>(
-        hasher, scalar, propagate_nans, std::move(variables));
+    return alloc<OpTerm>(hasher, scalar, propagate_nans, std::move(variables));
   };
 
   auto add_expr_to_opterm = [&](ExprPtr expr, NodePtr<OpTerm> opterm) {
@@ -1244,8 +1243,7 @@
     } else {
       variables.push_back(expr);
     }
-    return alloc<OpTerm>(
-        hasher, scalar, propagate_nans, std::move(variables));
+    return alloc<OpTerm>(hasher, scalar, propagate_nans, std::move(variables));
   };
 
   auto lhs_opterm = to<OpTerm>(lhs);
@@ -1624,12 +1622,7 @@
   if (false_old != false_new) {
     v->set_false_stmt(false_new);
   }
-<<<<<<< HEAD
-
-  return Cond::make(cond_new, true_new, false_new);
-=======
   return v;
->>>>>>> 8616f4fe
 }
 
 StmtPtr handleForCondReordering(ForPtr loop, CondPtr cond) {
@@ -1700,9 +1693,6 @@
   if (start != start_new) {
     v->set_start(start_new);
   }
-<<<<<<< HEAD
-  return For::make(var_new, start_new, stop_new, body_new, loop_options);
-=======
   if (stop != stop_new) {
     v->set_stop(stop_new);
   }
@@ -1710,7 +1700,6 @@
     v->set_body(body_new);
   }
   return v;
->>>>>>> 8616f4fe
 }
 
 StmtPtr PolynomialBase::mutate(BlockPtr v) {
@@ -1737,15 +1726,10 @@
       stmts.push_back(stmt_new);
     }
   }
-<<<<<<< HEAD
-
-  return Block::make(stmts);
-=======
   if (stmts_changed) {
     v->set_stmts(stmts);
   }
   return v;
->>>>>>> 8616f4fe
 }
 
 // TermExpander
@@ -2656,11 +2640,7 @@
   if (body != body_new) {
     v->set_body(body_new);
   }
-<<<<<<< HEAD
-  return For::make(var_new, start_new, stop_new, body_new, loop_options);
-=======
   return v;
->>>>>>> 8616f4fe
 }
 
 // Simplify division using distributive laws for the following cases:
