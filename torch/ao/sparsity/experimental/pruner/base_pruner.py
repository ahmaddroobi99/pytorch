--- conflicted
+++ resolved
@@ -173,29 +173,6 @@
                     module = fqn_to_module(self.model, config['fqn'])
                     modules.append(module)
             else:
-<<<<<<< HEAD
-                module = config['module']
-            parametrize.remove_parametrizations(module, 'weight',
-                                                leave_parametrized=True)
-            if getattr(module._parameters, 'mask', None):
-                del module._parameters['mask']
-            elif getattr(module._buffers, 'mask', None):
-                del module._buffers['mask']
-            delattr(module, 'mask')
-
-    def get_module_pruned_outputs(self, module):
-        r"""Returns the set of pruned indices of module"""
-        assert parametrize.is_parametrized(module)  # can only get pruned indices of pruned module
-        assert module in {config['module'] for config in self.module_groups}  # check that module is in pruner.module_groups
-        return module.parametrizations.weight[0].pruned_outputs  # assume only one parametrization attached
-
-    def manual_mask_update(self, module, pruned_outputs):
-        r"""Updates mask of module with user-provided pruned outputs"""
-        param = module.parametrizations.weight[0]
-        param.pruned_outputs.update(pruned_outputs)
-
-    def step(self, use_path=True):
-=======
                 if type(config['module']) is tuple:
                     for module in config['module']:
                         modules.append(module)
@@ -212,8 +189,20 @@
                     del module._buffers['mask']
                 delattr(module, 'mask')
 
+    def get_module_pruned_outputs(self, module):
+        r"""Returns the set of pruned indices of module"""
+        assert parametrize.is_parametrized(module)  # can only get pruned indices of pruned module
+        modules = {config['module'] for config in self.module_groups}
+        module_list = set()
+        for m in modules:
+            if type(m) is tuple:
+                module_list.update(m)
+            else:
+                module_list.add(m)
+        assert module in module_list  # check that module is in pruner.module_groups
+        return module.parametrizations.weight[0].pruned_outputs  # assume only one parametrization attached
+
     def step(self, use_path=False):
->>>>>>> 86ce1c21
         if not self.enable_mask_update:
             return
         with torch.no_grad():
