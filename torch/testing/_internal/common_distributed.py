import faulthandler
import logging
import multiprocessing
import os
import sys
import tempfile
import threading
import time
import traceback
import types
import unittest
from contextlib import contextmanager
from datetime import timedelta
from enum import Enum
from functools import partial, reduce
from functools import wraps
from io import StringIO
from typing import NamedTuple, Optional, Union

import torch
import torch.cuda.nccl
import torch.distributed as c10d
from torch.testing._internal.common_utils import (
    TestCase,
    TEST_WITH_ROCM,
    FILE_SCHEMA,
    find_free_port,
    retry_on_connect_failures,
    IS_SANDCASTLE,
    sandcastle_skip_if,
    sandcastle_skip,
)

logger = logging.getLogger(__name__)


class TestSkip(NamedTuple):
    exit_code: int
    message: str


TEST_SKIPS = {
    "backend_unavailable": TestSkip(
        72, "Skipped because distributed backend is not available."
    ),
    "small_worldsize": TestSkip(73, "Skipped due to small world size."),
    "no_cuda": TestSkip(74, "CUDA is not available."),
    "multi-gpu-1": TestSkip(75, "Need at least 1 CUDA device"),
    "multi-gpu-2": TestSkip(77, "Need at least 2 CUDA devices"),
    "multi-gpu-3": TestSkip(80, "Need at least 3 CUDA devices"),
    "multi-gpu-4": TestSkip(81, "Need at least 4 CUDA devices"),
    "multi-gpu-5": TestSkip(82, "Need at least 5 CUDA devices"),
    "multi-gpu-6": TestSkip(83, "Need at least 6 CUDA devices"),
    "multi-gpu-7": TestSkip(84, "Need at least 7 CUDA devices"),
    "multi-gpu-8": TestSkip(85, "Need at least 8 CUDA devices"),
    "nccl": TestSkip(76, "c10d not compiled with NCCL support"),
    "skipIfRocm": TestSkip(78, "Test skipped for ROCm"),
    "no_peer_access": TestSkip(79, "Test skipped because no GPU peer access"),
    "generic": TestSkip(
        86, "Test skipped at subprocess level, look at subprocess log for skip reason"
    ),
}


def skip_if_no_gpu(func):
    """Nccl multigpu tests require at least 2 GPUS. Skip if this is not met"""

    @wraps(func)
    def wrapper(*args, **kwargs):
        if not torch.cuda.is_available():
            sys.exit(TEST_SKIPS["no_cuda"].exit_code)
        world_size = int(os.environ["WORLD_SIZE"])
        if torch.cuda.device_count() < world_size:
            sys.exit(TEST_SKIPS[f"multi-gpu-{world_size}"].exit_code)

        return func(*args, **kwargs)

    return wrapper


def skip_if_small_worldsize(func):
    @wraps(func)
    def wrapper(*args, **kwargs):
        if (os.environ["BACKEND"] != "mpi") and int(os.environ["WORLD_SIZE"]) <= 2:
            sys.exit(TEST_SKIPS["small_worldsize"].exit_code)

        return func(*args, **kwargs)

    return wrapper


def require_n_gpus_for_nccl_backend(n, backend):
    def decorator(func):
        @wraps(func)
        def wrapper(*args, **kwargs):
            if backend == "nccl" and torch.cuda.device_count() < n:
                sys.exit(TEST_SKIPS[f"multi-gpu-{n}"].exit_code)
            else:
                return func(*args, **kwargs)

        return wrapper

    return decorator


def skip_if_lt_x_gpu(x):
    def decorator(func):
        @wraps(func)
        def wrapper(*args, **kwargs):
            if torch.cuda.is_available() and torch.cuda.device_count() >= x:
                return func(*args, **kwargs)
            sys.exit(TEST_SKIPS[f"multi-gpu-{x}"].exit_code)

        return wrapper

    return decorator


# This decorator helps avoiding initializing cuda while testing other backends
def nccl_skip_if_lt_x_gpu(backend, x):
    def decorator(func):
        @wraps(func)
        def wrapper(*args, **kwargs):
            if backend != "nccl":
                return func(*args, **kwargs)
            if torch.cuda.is_available() and torch.cuda.device_count() >= x:
                return func(*args, **kwargs)
            sys.exit(TEST_SKIPS[f"multi-gpu-{x}"].exit_code)

        return wrapper

    return decorator


def verify_ddp_error_logged(model_DDP, err_substr):
    # Verify error was logged in ddp_logging_data.
    ddp_logging_data = model_DDP._get_ddp_logging_data()
    assert "has_error" in ddp_logging_data
    assert "error" in ddp_logging_data
    assert err_substr in ddp_logging_data["error"]


def with_nccl_blocking_wait(func):
    """
    Convenience decorator to set/unset NCCL_BLOCKING_WAIT flag. Note that use of
    this decorator will override the setting of NCCL_ASYNC_ERROR_HANDLING for
    the particular test. After the test, both NCCL_BLOCKING_WAIT and
    NCCL_ASYNC_ERROR_HANDLING will be restored to their original values.
    """

    @wraps(func)
    def wrapper(*args, **kwargs):
        # Save and unset NCCL_ASYNC_ERROR_HANDLING
        try:
            cached_nccl_async_error_handling: Union[str, None] = os.environ[
                "NCCL_ASYNC_ERROR_HANDLING"
            ]
            del os.environ["NCCL_ASYNC_ERROR_HANDLING"]
        except KeyError:
            # NCCL_ASYNC_ERROR_HANDLING was unset
            cached_nccl_async_error_handling = None

        # Save val of NCCL_BLOCKING_WAIT and set it.
        try:
            cached_nccl_blocking_wait: Union[str, None] = os.environ[
                "NCCL_BLOCKING_WAIT"
            ]
        except KeyError:
            cached_nccl_blocking_wait = None
        finally:
            os.environ["NCCL_BLOCKING_WAIT"] = "1"

        try:
            ret = func(*args, **kwargs)
            return ret
        finally:
            # restore old values.
            if cached_nccl_async_error_handling is not None:
                os.environ[
                    "NCCL_ASYNC_ERROR_HANDLING"
                ] = cached_nccl_async_error_handling

            if cached_nccl_blocking_wait is not None:
                os.environ["NCCL_BLOCKING_WAIT"] = cached_nccl_blocking_wait

    return wrapper


def with_dist_debug_levels(levels):
    """
    Runs a test for each distributed debug level specified in levels.
    """

    def decorator(func):
        @wraps(func)
        def wrapper(*args, **kwargs):
            old_level = os.environ.get("TORCH_DISTRIBUTED_DEBUG", None)
            for level in levels:
                os.environ["TORCH_DISTRIBUTED_DEBUG"] = level
                ret = func(*args, **kwargs)
                if old_level is not None:
                    os.environ["TORCH_DISTRIBUTED_DEBUG"] = old_level
            # Only returns test return for last test, but since these are
            # unittests the return value is not really used and earlier tests
            # would've raised had they failed.
            return ret

        return wrapper

    return decorator


def requires_gloo():
    return sandcastle_skip_if(
        not c10d.is_gloo_available(),
        "c10d was not compiled with the Gloo backend",
    )


def requires_nccl_version(version, msg):
    if not c10d.is_nccl_available():
        return sandcastle_skip(
            "c10d was not compiled with the NCCL backend",
        )
    else:
        return sandcastle_skip_if(
            torch.cuda.nccl.version() < version,
            "Requires NCCL version greater than or equal to: {}, found: {}, reason: {}".format(
                version, torch.cuda.nccl.version(), msg
            ),
        )


def requires_nccl():
    return sandcastle_skip_if(
        not c10d.is_nccl_available(),
        "c10d was not compiled with the NCCL backend",
    )


def requires_mpi():
    return sandcastle_skip_if(
        not c10d.is_mpi_available(),
        "c10d was not compiled with the MPI backend",
    )


def skip_if_rocm(func):
    """Skips a test for ROCm"""
    func.skip_if_rocm = True

    @wraps(func)
    def wrapper(*args, **kwargs):
        if not TEST_WITH_ROCM:
            return func(*args, **kwargs)
        sys.exit(TEST_SKIPS["skipIfRocm"].exit_code)

    return wrapper


def skip_if_win32():
    return sandcastle_skip_if(
        sys.platform == 'win32',
        "This unit test case is not supportted on Windows platform",
    )


@retry_on_connect_failures
def create_tcp_store(
    addr="localhost",
    world_size=1,
    is_master=True,
    timeout=timedelta(minutes=5),
    wait_for_workers=True,
    jit_class=False,
):
    """
    Creates a TCP store. Retries if the chosen port is already in use.
    """
    port = find_free_port()
    if jit_class:
        timeout_millisecond = int(timeout / timedelta(milliseconds=1))
        return torch.classes.dist_c10d.TCPStore(
            addr, port, world_size, is_master, timeout_millisecond
        )
    else:
        return c10d.TCPStore(
            addr, port, world_size, is_master, wait_for_workers=wait_for_workers
        )


TIMEOUT_DEFAULT = 100
TIMEOUT_OVERRIDE = {"test_ddp_uneven_inputs": 400}


def create_device(interface=None):
    if sys.platform == "win32" or interface is None:
        return c10d.ProcessGroupGloo.create_device(hostname="127.0.0.1")
    else:
        return c10d.ProcessGroupGloo.create_device(interface=interface)


def get_timeout(test_id) -> int:
    return TIMEOUT_OVERRIDE.get(test_id.split(".")[-1], TIMEOUT_DEFAULT)


@contextmanager
def captured_output():
    new_out, new_err = StringIO(), StringIO()
    old_out, old_err = sys.stdout, sys.stderr
    try:
        sys.stdout, sys.stderr = new_out, new_err
        yield sys.stdout, sys.stderr
    finally:
        sys.stdout, sys.stderr = old_out, old_err


def simple_sparse_reduce_tests(rank: int, world_size: int, num_inputs: int = 1):
    """
    Generate a number of basic test cases for sparse reduction.
    These cover tensors with a varying number of sparse dimensions and a varying
    number of dense dimensions. The only reduction operation we support is sum.
    """

    def generate(rank: int, world_size: int, sparse_dims: int = 1, dense_dims: int = 0):
        # First sparse dimension is [0..rank].
        # Subsequent dimensions are always 0, so we know there is
        # a non-empty intersection between any two sparse tensors.
        indices = torch.reshape(torch.arange(rank + 1), (1, rank + 1))
        shape = [world_size] + [2 for _ in range(dense_dims)]
        for _ in range(sparse_dims - 1):
            indices = torch.cat((indices, torch.zeros(1, rank + 1)))
            shape.append(world_size)
        values = torch.ones([rank + 1] + [2 for _ in range(dense_dims)])
        return torch.sparse_coo_tensor(indices, values, shape)

    def compute_sum(fn, world_size: int):
        return reduce(
            lambda a, b: a + b, [fn(rank, world_size) for rank in range(world_size)]
        )

    return [
        (
            [
                fn(num_inputs * rank + i, num_inputs * world_size)
                for i in range(num_inputs)
            ],
            [compute_sum(fn, num_inputs * world_size) for i in range(num_inputs)],
        )
        for fn in [
            partial(generate, sparse_dims=1),
            partial(generate, sparse_dims=2),
            partial(generate, sparse_dims=3),
            partial(generate, dense_dims=1),
            partial(generate, dense_dims=2),
            partial(generate, dense_dims=3),
        ]
    ]


tmp_dir: Optional[tempfile.TemporaryDirectory] = None


def initialize_temp_directories(init_method: Optional[str] = None) -> None:
    global tmp_dir
    tmp_dir = tempfile.TemporaryDirectory()
    os.environ["TEMP_DIR"] = tmp_dir.name
    os.mkdir(os.path.join(tmp_dir.name, "barrier"))
    os.mkdir(os.path.join(tmp_dir.name, "test_dir"))
    init_dir_path = os.path.join(tmp_dir.name, "init_dir")
    os.mkdir(init_dir_path)
    # Set init method if specified.
    if init_method is not None:
        os.environ["INIT_METHOD"] = init_method
    else:
        os.environ["INIT_METHOD"] = FILE_SCHEMA + os.path.join(
            init_dir_path, "shared_init_file"
        )


def cleanup_temp_dir() -> None:
    if tmp_dir is not None:
        tmp_dir.cleanup()


# [How does MultiProcessTestCase work?]
# Each MultiProcessTestCase instance uses 1 + `world_size()` processes, by
# default `world_size()` returns 4. Let's take `test_rpc_spawn.py` as an
# example which inherits from this class. Its `Setup()` methods calls into
# `MultiProcessTestCase._spawn_processes()` which spawns `world_size()`
# subprocesses. During the spawn, the main process passes the test name to
# subprocesses, and the name is acquired from self.id(). The subprocesses
# then use the provided test function name to retrieve the function attribute
# from the test instance and run it. The main process simply waits for all
# subprocesses to join.


class MultiProcessTestCase(TestCase):
    MAIN_PROCESS_RANK = -1
    # This exit code is used to indicate that the test code had an error and
    # exited abnormally. There are certain tests that might use sys.exit() to
    # simulate failures and in those cases, we can't have an exit code of 0,
    # but we still want to ensure we didn't run into any other errors.
    TEST_ERROR_EXIT_CODE = 10

    # do not early terminate for distributed tests.
    def _should_stop_test_suite(self) -> bool:
        return False

    @property
    def world_size(self) -> int:
        return 4

    def join_or_run(self, fn):
        @wraps(fn)
        def wrapper(self):
            if self.rank == self.MAIN_PROCESS_RANK:
                self._join_processes(fn)
            else:
                fn()

        return types.MethodType(wrapper, self)

    # The main process spawns N subprocesses that run the test.
    # Constructor patches current instance test method to
    # assume the role of the main process and join its subprocesses,
    # or run the underlying test function.
    def __init__(self, method_name: str = "runTest") -> None:
        super().__init__(method_name)
        fn = getattr(self, method_name)
        setattr(self, method_name, self.join_or_run(fn))

    def setUp(self) -> None:
        super().setUp()
        self.skip_return_code_checks = []  # type: ignore[var-annotated]
        self.processes = []  # type: ignore[var-annotated]
        self.rank = self.MAIN_PROCESS_RANK
        self.file_name = tempfile.NamedTemporaryFile(delete=False).name
        # pid to pipe consisting of error message from process.
        self.pid_to_pipe = {}  # type: ignore[var-annotated]

    def tearDown(self) -> None:
        super().tearDown()
        for p in self.processes:
            p.terminate()
        # Each Process instance holds a few open file descriptors. The unittest
        # runner creates a new TestCase instance for each test method and keeps
        # it alive until the end of the entire suite. We must thus reset the
        # processes to prevent an effective file descriptor leak.
        self.processes = []

    def _current_test_name(self) -> str:
        # self.id() == e.g. '__main__.TestDistributed.TestAdditive.test_get_rank'
        return self.id().split(".")[-1]

    def _start_processes(self, proc) -> None:
        self.processes = []
        for rank in range(int(self.world_size)):
            parent_conn, child_conn = torch.multiprocessing.Pipe()
            process = proc(
                target=self.__class__._run,
                name="process " + str(rank),
                args=(rank, self._current_test_name(), self.file_name, child_conn),
            )
            process.start()
            logger.info(f"Started process {rank} with pid {process.pid}")
            self.pid_to_pipe[process.pid] = parent_conn
            self.processes.append(process)

<<<<<<< HEAD
    def _fork_processes(self) -> None:
        proc = torch.multiprocessing.get_context("fork").Process
        self._start_processes(proc)

=======
>>>>>>> f1d86534
    def _spawn_processes(self) -> None:
        proc = torch.multiprocessing.get_context("spawn").Process
        self._start_processes(proc)

    class Event(Enum):
        GET_TRACEBACK = 1

    @staticmethod
    def _event_listener(parent_pipe, signal_pipe, rank: int):
        logger.info(f"Starting event listener thread for {rank}")
        while True:
            ready_pipes = multiprocessing.connection.wait([parent_pipe, signal_pipe])

            if parent_pipe in ready_pipes:

                if parent_pipe.closed:
                    logger.info(
                        f"Pipe closed for process {rank}, stopping event listener thread"
                    )
                    return

                event = parent_pipe.recv()
                logger.info(f"Received event {event} on process {rank}")

                if event == MultiProcessTestCase.Event.GET_TRACEBACK:
                    # Return traceback to the parent process.
                    with tempfile.NamedTemporaryFile(mode="r+") as tmp_file:
                        faulthandler.dump_traceback(tmp_file)
                        # Flush buffers and seek to read from the beginning
                        tmp_file.flush()
                        tmp_file.seek(0)
                        parent_pipe.send(tmp_file.read())

                        logger.info(f"Process {rank} sent traceback")

            if signal_pipe in ready_pipes:
                return

    @classmethod
    def _run(cls, rank: int, test_name: str, file_name: str, parent_pipe) -> None:
        self = cls(test_name)

        # Start event listener thread.
        signal_recv_pipe, signal_send_pipe = torch.multiprocessing.Pipe(duplex=False)
        event_listener_thread = threading.Thread(
            target=MultiProcessTestCase._event_listener,
            args=(parent_pipe, signal_recv_pipe, rank),
            daemon=True,
        )
        event_listener_thread.start()

        self.rank = rank
        self.file_name = file_name
        self.run_test(test_name, parent_pipe, signal_send_pipe, event_listener_thread)

    def run_test(
        self, test_name: str, parent_pipe, signal_pipe=None, event_listener_thread=None
    ) -> None:
        if sys.platform != "win32" and sys.platform != "darwin":
            # Register signal handler to dump stack traces on FATALs.
            # Windows and MacOS do not support the signal handlers.
            torch._C._set_print_stack_traces_on_fatal_signal(True)

        # self.id() == e.g. '__main__.TestDistributed.test_get_rank'
        # We're retrieving a corresponding test and executing it.
        try:
            getattr(self, test_name)()
        except unittest.SkipTest as se:
            logger.info(
                f"Process {self.rank} skipping test {test_name} for following reason: {str(se)}"
            )
            sys.exit(TEST_SKIPS["generic"].exit_code)
        except Exception as e:
            logger.error(
                f"Caught exception: \n{traceback.format_exc()} exiting "
                f"process {self.rank} with exit code: {MultiProcessTestCase.TEST_ERROR_EXIT_CODE}"
            )
            # Send error to parent process.
            parent_pipe.send(traceback.format_exc())
            sys.exit(MultiProcessTestCase.TEST_ERROR_EXIT_CODE)
        finally:
            if signal_pipe is not None:
                signal_pipe.send(None)
            if event_listener_thread is not None:
                event_listener_thread.join()
            # Close pipe after done with test.
            parent_pipe.close()

    def _get_timedout_process_traceback(self) -> None:
        pipes = []
        for i, process in enumerate(self.processes):
            if process.exitcode is None:
                pipe = self.pid_to_pipe[process.pid]
                try:
                    pipe.send(MultiProcessTestCase.Event.GET_TRACEBACK)
                    pipes.append((i, pipe))
                except ConnectionError as e:
                    logger.error(
                        f"Encountered error while trying to get traceback for process {i}: {e}"
                    )

        # Wait for results.
        for rank, pipe in pipes:
            try:
                # Wait for traceback
                if pipe.poll(5):
                    if pipe.closed:
                        logger.info(
                            f"Pipe closed for process {rank}, cannot retrieve traceback"
                        )
                        continue

                    traceback = pipe.recv()
                    logger.error(
                        f"Process {rank} timed out with traceback: \n\n{traceback}"
                    )
                else:
                    logger.error(
                        f"Could not retrieve traceback for timed out process: {rank}"
                    )
            except ConnectionError as e:
                logger.error(
                    f"Encountered error while trying to get traceback for process {rank}: {e}"
                )

    def _join_processes(self, fn) -> None:
        timeout = get_timeout(self.id())
        start_time = time.time()
        subprocess_error = False
        try:
            while True:
                # check to see if any subprocess exited with an error early.
                for (i, p) in enumerate(self.processes):
                    # This is the exit code processes exit with if they
                    # encountered an exception.
                    if p.exitcode == MultiProcessTestCase.TEST_ERROR_EXIT_CODE:
                        print(
                            f"Process {i} terminated with exit code {p.exitcode}, terminating remaining processes."
                        )
                        active_children = torch.multiprocessing.active_children()
                        for ac in active_children:
                            ac.terminate()
                        subprocess_error = True
                        break
                if subprocess_error:
                    break
                # All processes have joined cleanly if they all a valid exitcode
                if all([p.exitcode is not None for p in self.processes]):
                    break
                # Check if we should time out the test. If so, we terminate each process.
                elapsed = time.time() - start_time
                if elapsed > timeout:
                    self._get_timedout_process_traceback()
                    print(
                        f"Timing out after {timeout} seconds and killing subprocesses."
                    )
                    for p in self.processes:
                        p.terminate()
                    break
                # Sleep to avoid excessive busy polling.
                time.sleep(0.1)

            elapsed_time = time.time() - start_time

            if fn in self.skip_return_code_checks:
                self._check_no_test_errors(elapsed_time)
            else:
                self._check_return_codes(elapsed_time)
        finally:
            # Close all pipes
            for pid, pipe in self.pid_to_pipe.items():
                pipe.close()

    def _check_no_test_errors(self, elapsed_time) -> None:
        """
        Checks that we didn't have any errors thrown in the child processes.
        """
        for i, p in enumerate(self.processes):
            if p.exitcode is None:
                raise RuntimeError(
                    "Process {} timed out after {} seconds".format(i, elapsed_time)
                )
            self.assertNotEqual(self.TEST_ERROR_EXIT_CODE, p.exitcode)

    def _check_return_codes(self, elapsed_time) -> None:
        """
        Checks that the return codes of all spawned processes match, and skips
        tests if they returned a return code indicating a skipping condition.
        """
        first_process = self.processes[0]
        # first, we check if there are errors in actual processes
        # (via TEST_ERROR_EXIT CODE), and raise an exception for those.
        # the reason we do this is to attempt to raise a more helpful error
        # message than "Process x terminated/timed out"
        # TODO: we should pipe the exception of the failed subprocess here.
        # Currently, the actual exception is displayed as a logging output.
        errored_processes = [
            (i, p)
            for i, p in enumerate(self.processes)
            if p.exitcode == MultiProcessTestCase.TEST_ERROR_EXIT_CODE
        ]
        if errored_processes:
            error = ""
            for i, process in errored_processes:
                # Get error from pipe.
                error_message = self.pid_to_pipe[process.pid].recv()
                error += (
                    "Process {} exited with error code {} and exception:\n{}\n".format(
                        i, MultiProcessTestCase.TEST_ERROR_EXIT_CODE, error_message
                    )
                )

            raise RuntimeError(error)
        # If no process exited uncleanly, we check for timeouts, and then ensure
        # each process exited cleanly.
        for i, p in enumerate(self.processes):
            if p.exitcode is None:
                raise RuntimeError(
                    "Process {} terminated or timed out after {} seconds".format(
                        i, elapsed_time
                    )
                )
            self.assertEqual(
                p.exitcode,
                first_process.exitcode,
                msg="Expect process {} exit code to match Process 0 exit code of {}, but got {}".format(
                    i, first_process.exitcode, p.exitcode
                ),
            )
        for skip in TEST_SKIPS.values():
            if first_process.exitcode == skip.exit_code:
                if IS_SANDCASTLE:
                    # Don't use unittest.skip to skip the test on sandcastle
                    # since it creates tasks for skipped tests assuming there
                    # is some follow-up needed. Instead just "pass" the test
                    # with an appropriate message.
                    logger.info(
                        f"Skipping {self.id()} on sandcastle for the following reason: {skip.message}"
                    )
                    return
                else:
                    raise unittest.SkipTest(skip.message)
        self.assertEqual(
            first_process.exitcode,
            0,
            msg="Expected zero exit code but got {} for pid: {}".format(first_process.exitcode, first_process.pid)
        )

    @property
    def is_master(self) -> bool:
        return self.rank == 0<|MERGE_RESOLUTION|>--- conflicted
+++ resolved
@@ -467,13 +467,6 @@
             self.pid_to_pipe[process.pid] = parent_conn
             self.processes.append(process)
 
-<<<<<<< HEAD
-    def _fork_processes(self) -> None:
-        proc = torch.multiprocessing.get_context("fork").Process
-        self._start_processes(proc)
-
-=======
->>>>>>> f1d86534
     def _spawn_processes(self) -> None:
         proc = torch.multiprocessing.get_context("spawn").Process
         self._start_processes(proc)
