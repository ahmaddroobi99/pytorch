from .node import Node, Argument, Target, map_arg, _type_repr, _get_qualified_name
<<<<<<< HEAD
=======
import torch.utils._pytree as pytree
from . import _pytree as fx_pytree
>>>>>>> 8be5b1ca

from typing import TYPE_CHECKING, Callable, Any, List, Dict, NamedTuple, Optional, Tuple, Set, FrozenSet
from dataclasses import dataclass
from contextlib import contextmanager
import copy
import torch
import keyword
import re
import builtins
import math
import warnings


if TYPE_CHECKING:
    from .graph_module import GraphModule


# Mapping of builtins to their `typing` equivalent.
_origin_type_map = {
    list: List,
    dict: Dict,
    set: Set,
    frozenset: FrozenSet,
    tuple: Tuple,
}

class _CustomBuiltin(NamedTuple):
    """Additional objs that we add to every graph's globals.

    The repr() for some standard library objects is not valid Python code without
    an import. For common objects of this sort, we bundle them in the globals of
    every FX graph.
    """
    # How to import this object from the standard library.
    import_str: str
    # The actual object, produced from that import string.
    obj: Any

_custom_builtins: Dict[str, _CustomBuiltin] = {}


def _register_custom_builtin(name: str, import_str: str, obj: Any):
    _custom_builtins[name] = _CustomBuiltin(import_str, obj)


_register_custom_builtin('inf', 'from math import inf', math.inf)
_register_custom_builtin('nan', 'from math import nan', math.nan)
_register_custom_builtin('NoneType', 'NoneType = type(None)', type(None))
_register_custom_builtin('torch', 'import torch', torch)
<<<<<<< HEAD
=======
_register_custom_builtin('device', 'from torch import device', torch.device)
_register_custom_builtin('fx_pytree', 'import torch.fx._pytree as fx_pytree', fx_pytree)
_register_custom_builtin('pytree', 'import torch.utils._pytree as pytree', pytree)
>>>>>>> 8be5b1ca


def _is_magic(x: str) -> bool:
    return x.startswith('__') and x.endswith('__')


def _snake_case(s: str) -> str:
    """
    Transforms the given string ``s`` to a Python-style variable name

    Examples:
        ``mod.snake_case`` -> ``mod.snake_case``
        ``mod.pascalCase``-> ``mod.pascal_case``
        ``mod.ALL_CAPS`` -> ``mod.all_caps``
    """
    chars = []
    prev_lower = False
    for c in s:
        if prev_lower and c.isupper():
            chars.append('_')
        chars.append(c.lower())
        prev_lower = c.islower()
    return ''.join(chars)


def _is_from_torch(obj: Any) -> bool:
    module_name = getattr(obj, '__module__', None)
    if module_name is not None:
        base_module = module_name.partition('.')[0]
        return base_module == 'torch'

    name = getattr(obj, '__name__', None)
    # exclude torch because torch.torch.torch.torch works. idk mang
    if name is not None and name != 'torch':
        for guess in [torch, torch.nn.functional]:
            if getattr(guess, name, None) is obj:
                return True

    return False


class _Namespace:
    """A context for associating names uniquely with objects.

    The following invariants are enforced:
    - Each object gets a single name.
    - Each name is unique within a given namespace.
    - Names generated do not shadow builtins, unless the object is indeed that builtin.
    """
    def __init__(self):
        self._obj_to_name: Dict[Any, str] = {}
        self._unassociated_names = set()
        self._used_names: Dict[str, int] = {}

        self._illegal_char_regex = re.compile('[^0-9a-zA-Z_]+')
        self._name_suffix_regex = re.compile(r"(.*)_(\d+)$")

    def create_name(self, candidate: str, obj: Optional[Any]) -> str:
        """Create a unique name.

        Arguments:
            candidate: used as the basis for the unique name, relevant to the user.
            obj: If not None, an object that will be associated with the unique name.
        """
        if obj is not None and obj in self._obj_to_name:
            return self._obj_to_name[obj]

        # delete all characters that are illegal in a Python identifier
        candidate = self._illegal_char_regex.sub('_', candidate)
        if candidate[0].isdigit():
            candidate = f'_{candidate}'

        match = self._name_suffix_regex.match(candidate)
        if match is None:
            base = candidate
            num = None
        else:
            base, num_str = match.group(1, 2)
            num = int(num_str)

        candidate = base if num is None else f'{base}_{num}'
        num = num if num else 0

        while candidate in self._used_names or self._is_illegal_name(candidate, obj):
            num += 1
            candidate = f'{base}_{num}'

        self._used_names.setdefault(candidate)
        if obj is None:
            self._unassociated_names.add(candidate)
        else:
            self._obj_to_name[obj] = candidate
        return candidate

    def associate_name_with_obj(self, name: str, obj: Any):
        """Associate a unique name with an object.

        Neither `name` nor `obj` should be associated already.
        """
        assert obj not in self._obj_to_name
        assert name in self._unassociated_names
        self._obj_to_name[obj] = name
        self._unassociated_names.remove(name)

    def _is_illegal_name(self, name: str, obj: Any) -> bool:
        # 1. keywords are never allowed as names.
        if name in keyword.kwlist:
            return True

        # 2. Can't shadow a builtin name, unless you *are* that builtin.
        if name in builtins.__dict__:
            return obj is not builtins.__dict__[name]

        # 3. Can't shadow our custom builtins either
        if name in _custom_builtins:
            return obj is not _custom_builtins[name].obj

        return False


@dataclass
class PythonCode:
    """Represents all the information necessary to exec or save a graph as Python code."""
    # Python source code for the forward function definition.
    src: str
    # Values in global scope during exection of `src_def`.
    globals: Dict[str, Any]


def _format_args(args: Tuple[Argument, ...], kwargs: Dict[str, Argument]) -> str:
    args_s = ', '.join(repr(a) for a in args)
    kwargs_s = ', '.join(f'{k} = {repr(v)}' for k, v in kwargs.items())
    if args_s and kwargs_s:
        return f'{args_s}, {kwargs_s}'
    return args_s or kwargs_s

def _format_target(base: str, target: str) -> str:
    elems = target.split('.')
    r = base
    for e in elems:
        if not e.isidentifier():
            r = f'getattr({r}, "{e}")'
        else:
            r = f'{r}.{e}'
    return r

class _InsertPoint:
    def __init__(self, graph, new_insert):
        self.graph = graph
        self.orig_insert, graph._insert = graph._insert, new_insert

    def __enter__(self):
        pass

    def __exit__(self, type, value, tb):
        self.graph._insert = self.orig_insert

class _node_list:
    def __init__(self, graph: 'Graph', direction: str = '_next'):
        assert direction in ['_next', '_prev']
        self.graph = graph
        self.direction = direction

    def __len__(self):
        return self.graph._len

    def __iter__(self):
        root, direction = self.graph._root, self.direction
        cur = getattr(root, direction)
        while cur is not root:
            if not cur._erased:
                yield cur
            cur = getattr(cur, direction)

    def __reversed__(self):
        return _node_list(self.graph, '_next' if self.direction == '_prev' else '_prev')

class _PyTreeInfo(NamedTuple):
    """
    Contains extra info stored when we're using Pytrees
    """
    orig_args: List[str]
    in_spec: pytree.TreeSpec
    out_spec: Optional[pytree.TreeSpec]

class Graph:
    """
    ``Graph`` is the main data structure used in the FX Intermediate Representation.
    It consists of a series of ``Node`` s, each representing callsites (or other
    syntactic constructs). The list of ``Node`` s, taken together, constitute a
    valid Python function.

    For example, the following code

    .. code-block:: python

        import torch
        import torch.fx

        class MyModule(torch.nn.Module):
            def __init__(self):
                super().__init__()
                self.param = torch.nn.Parameter(torch.rand(3, 4))
                self.linear = torch.nn.Linear(4, 5)

            def forward(self, x):
                return torch.topk(torch.sum(self.linear(x + self.linear.weight).relu(), dim=-1), 3)

        m = MyModule()
        gm = torch.fx.symbolic_trace(m)

    Will produce the following Graph::

        print(gm.graph)

    .. code-block:: text

        graph(x):
            %linear_weight : [#users=1] = self.linear.weight
            %add_1 : [#users=1] = call_function[target=operator.add](args = (%x, %linear_weight), kwargs = {})
            %linear_1 : [#users=1] = call_module[target=linear](args = (%add_1,), kwargs = {})
            %relu_1 : [#users=1] = call_method[target=relu](args = (%linear_1,), kwargs = {})
            %sum_1 : [#users=1] = call_function[target=torch.sum](args = (%relu_1,), kwargs = {dim: -1})
            %topk_1 : [#users=1] = call_function[target=torch.topk](args = (%sum_1, 3), kwargs = {})
            return topk_1

    For the semantics of operations represented in the ``Graph``, please see :class:`Node`.
    """
    def __init__(self, owning_module: Optional["GraphModule"] = None):
        """
        Construct an empty Graph.
        """
        self._root : Node = Node(self, '', 'root', '', (), {})
        self._used_names : Dict[str, int] = {}  # base name -> number
        self._insert = self._root.prepend
        self._len = 0
        self._graph_namespace = _Namespace()
        self._owners = 0
        self._owning_module = owning_module
<<<<<<< HEAD
=======
        self._pytree_info: Optional[_PyTreeInfo] = None
>>>>>>> 8be5b1ca

    @property
    def owning_module(self):
        return self._owning_module

    @owning_module.setter
    def owning_module(self, mod: Optional["GraphModule"]):
        if mod:
            self._owning_module = mod if not self._owners else None
            self._owners += 1

    @property
    def nodes(self) -> _node_list:
        """
        Get the list of Nodes that constitute this Graph.

        Note that this ``Node`` list representation is a doubly-linked list. Mutations
        during iteration (e.g. delete a Node, add a Node) are safe.

        Returns:

            A doubly-linked list of Nodes. Note that ``reversed`` can be called on
            this list to switch iteration order.
        """
        return _node_list(self)

    def graph_copy(self, g : 'Graph', val_map : Dict[Node, Node]) -> 'Optional[Argument]':
        """
        Copy all nodes from a given graph into ``self``.

        Args:

            g (Graph): The source graph from which to copy Nodes.

            val_map (Dict[Node, Node]): a dictionary that will be populated with a mapping
                from nodes in ``g`` to nodes in ``self``. Note that ``val_map`` can be passed
                in with values in it already to override copying of certain values.

        Returns:

            The value in ``self`` that is now equivalent to the output value in ``g``,
            if ``g`` had an ``output`` node. ``None`` otherwise.
        """
        for node in g.nodes:
            if node in val_map:
                continue
            if node.op == 'output':
                rv = map_arg(node.args[0], lambda n: val_map[n])
                return rv
            val_map[node] = self.node_copy(node, lambda n : val_map[n])
        return None

    def __deepcopy__(self, memo=None) -> 'Graph':
        """
        Explicitly implement __deepcopy__ to prevent excessive recursion depth
        from the default implementation. This uses graph_copy to copy the nodes
        in an iterative way, rather than recursive. It also populates the
        memoization table to prevent unnecessary copies (e.g. references to
        nodes or other parts of the Graph from a custom GraphModule implementation
        """
        memo = memo if memo else {}
        g = Graph()
        output_val = g.graph_copy(self, val_map=memo)
        g.output(output_val)
        return g

    def create_node(self, op: str, target: 'Target',
                    args: Optional[Tuple['Argument', ...]] = None,
                    kwargs: Optional[Dict[str, 'Argument']] = None,
                    name: Optional[str] = None,
                    type_expr: Optional[Any] = None) -> Node:
        """
        Create a ``Node`` and add it to the ``Graph`` at the current insert-point.
        Note that the current insert-point can be set via :meth:`Graph.inserting_before`
        and :meth:`Graph.inserting_after`.

        Args:
            op (str): the opcode for this Node. One of 'call_function', 'call_method', 'get_attr',
                'call_module', 'placeholder', or 'output'. The semantics of these opcodes are
                described in the ``Graph`` docstring.

            args (Optional[Tuple[Argument, ...]]): is a tuple of arguments to this node.

            kwargs (Optional[Dict[str, Argument]]): the kwargs of this Node

            name (Optional[str]): an optional string name for the ``Node``.
                This will influence the name of the value assigned to in the
                Python generated code.

            type_expr (Optional[Any]): an optional type annotation representing the
                Python type the output of this node will have.

        Returns:

            The newly-created and inserted node.
        """
        assert op in ('call_function', 'call_method', 'get_attr', 'call_module', 'placeholder', 'output')
        args = () if args is None else args
        kwargs = {} if kwargs is None else kwargs
        assert isinstance(args, tuple), "args must be a tuple"
        assert isinstance(kwargs, dict), "kwargs must be a dict"

        candidate = name if name is not None else self._target_to_str(target)
        name = self._graph_namespace.create_name(candidate, None)
        n = Node(self, name, op, target, args, kwargs, type_expr)

        self._graph_namespace.associate_name_with_obj(name, n)

        self._insert(n)
        self._len += 1
        return n

    def flatten_inps(self, *args):
        flat_args, args_spec = pytree.tree_flatten(args)
        return flat_args

    def unflatten_outs(self, out):
        if self._pytree_info is None:
            return out
        if not isinstance(out, list):
            out = [out]
        assert(self._pytree_info.out_spec is not None)
        return pytree.tree_unflatten(out, self._pytree_info.out_spec)

    def erase_node(self, to_erase : Node) -> None:
        """
        Erases a ``Node`` from the ``Graph``. Throws an exception if
        there are still users of that node in the ``Graph``.

        Args:

            to_erase (Node): The ``Node`` to erase from the ``Graph``.
        """
        if len(to_erase.users) > 0:
            raise RuntimeError(f'Tried to erase Node {to_erase} but it still had {len(to_erase.users)} '
                               f'users in the graph: {to_erase.users}!')

        to_erase._remove_from_list()
        to_erase._erased = True  # iterators may retain handles to erased nodes
        self._len -= 1

        # Null out this Node's argument nodes so that the Nodes referred to
        # can update their ``users`` accordingly
        new_args = map_arg(to_erase.args, lambda n: None)
        assert isinstance(new_args, tuple)
        to_erase.args = new_args
        new_kwargs = map_arg(to_erase.kwargs, lambda n: None)
        assert isinstance(new_kwargs, dict)
        to_erase.kwargs = new_kwargs

    def inserting_before(self, n: Optional[Node] = None):
        """Set the point at which create_node and companion methods will insert into the graph.
        When used within a 'with' statement, this will temporary set the insert point and
        then restore it when the with statement exits::

            with g.inserting_before(n):
                ... # inserting before node n
            ... # insert point restored to what it was previously
            g.inserting_before(n) #  set the insert point permanently

        Args:
            n (Optional[Node]): The node before which to insert. If None this will insert before
              the beginning of the entire graph.

        Returns:
            A resource manager that will restore the insert point on ``__exit__``.
        """
        if n is None:
            return self.inserting_after(self._root)
        assert n.graph == self, "Node to insert before is not in graph."
        return _InsertPoint(self, n.prepend)

    def inserting_after(self, n: Optional[Node] = None):
        """Set the point at which create_node and companion methods will insert into the graph.
        When used within a 'with' statement, this will temporary set the insert point and
        then restore it when the with statement exits::

            with g.inserting_after(n):
                ... # inserting after node n
            ... # insert point restored to what it was previously
            g.inserting_after(n) #  set the insert point permanently

        Args:
            n (Optional[Node]): The node before which to insert. If None this will insert after
              the beginning of the entire graph.

        Returns:
            A resource manager that will restore the insert point on ``__exit__``.
        """
        if n is None:
            return self.inserting_before(self._root)
        assert n.graph == self, "Node to insert after is not in graph."
        return _InsertPoint(self, n.append)

    # sugar for create_node when you know the op
    def placeholder(self, name: str, type_expr: Optional[Any] = None) -> Node:
        """
        Insert a ``placeholder`` node into the Graph. A ``placeholder`` represents
        a function input.

        Args:

            name (str): A name for the input value. This corresponds to the name
                of the positional argument to the function this ``Graph`` represents.

            type_expr (Optional[Any]): an optional type annotation representing the
                Python type the output of this node will have. This is needed in some
                cases for proper code generation (e.g. when the function is used
                subsequently in TorchScript compilation).

        .. note::
            The same insertion point and type expression rules apply for this method
            as ``Graph.create_node``.
        """
        return self.create_node('placeholder', name, type_expr=type_expr)

    def get_attr(self, qualified_name: str, type_expr: Optional[Any] = None) -> Node:
        """
        Insert a ``get_attr`` node into the Graph. A ``get_attr`` ``Node`` represents the
        fetch of an attribute from the ``Module`` hierarchy.

        Args:

            qualified_name (str): the fully-qualified name of the attribute to be retrieved.
                For example, if the traced Module has a submodule named ``foo``, which has a
                submodule named ``bar``, which has an attribute named ``baz``, the qualified
                name ``foo.bar.baz`` should be passed as ``qualified_name``.

            type_expr (Optional[Any]): an optional type annotation representing the
                Python type the output of this node will have.


        Returns:

            The newly-created and inserted ``get_attr`` node.

        .. note::
            The same insertion point and type expression rules apply for this method
            as ``Graph.create_node``.
        """
        def _get_attr_reference_exists(mod: torch.nn.Module, qualified_name: str) -> bool:
            module_path, _, name = qualified_name.rpartition(".")

            submod: Optional[torch.nn.Module] = mod.get_submodule(module_path)

            if not submod:
                return False

            if not hasattr(submod, name):
                return False

            res = getattr(submod, name)

            if (not isinstance(res, torch.nn.Module)
                    and not isinstance(res, torch.nn.Parameter)
                    and name not in submod._buffers):
                return False

            return True

        if (self.owning_module and
                not _get_attr_reference_exists(self.owning_module, qualified_name)):
            warnings.warn("Attempted to insert a get_attr Node with no "
                          "underlying reference in the owning "
                          "GraphModule! Call "
                          "GraphModule.add_submodule to add the "
                          "necessary submodule, "
                          "GraphModule.add_parameter to add the "
                          "necessary Parameter, or "
                          "nn.Module.register_buffer to add the "
                          "necessary buffer")
        return self.create_node('get_attr', qualified_name, type_expr=type_expr)

    def call_module(self,
                    module_name: str,
                    args: Optional[Tuple['Argument', ...]] = None,
                    kwargs: Optional[Dict[str, 'Argument']] = None,
                    type_expr: Optional[Any] = None) -> Node:
        """
        Insert a ``call_module`` ``Node`` into the ``Graph``. A ``call_module`` node
        represents a call to the forward() function of a ``Module`` in the ``Module``
        hierarchy.

        Args:

            module_name (str): The qualified name of the ``Module`` in the ``Module``
                hierarchy to be called. For example, if the traced ``Module`` has a
                submodule named ``foo``, which has a submodule named ``bar``, the
                qualified name ``foo.bar`` should be passed as ``module_name`` to
                call that module.

            args (Optional[Tuple[Argument, ...]]): The positional arguments to be passed
                to the called method. Note that this should *not* include a ``self`` argument.

            kwargs (Optional[Dict[str, Argument]]): The keyword arguments to be passed
                to the called method

            type_expr (Optional[Any]): an optional type annotation representing the
                Python type the output of this node will have.

        Returns:

            The newly-created and inserted ``call_module`` node.

        .. note::
            The same insertion point and type expression rules apply for this method
            as :meth:`Graph.create_node`.
        """
        if (self.owning_module and
                self.owning_module.get_submodule(module_name) is not None):
<<<<<<< HEAD
            warnings.warn("Attempted to insert a get_attr Node with no "
                          "underlying reference in the owning "
=======
            warnings.warn("Attempted to insert a call_module Node with "
                          "no underlying reference in the owning "
>>>>>>> 8be5b1ca
                          "GraphModule! Call "
                          "GraphModule.add_submodule to add the "
                          "necessary submodule")
        return self.create_node('call_module', module_name, args, kwargs, type_expr=type_expr)

    def call_method(self,
                    method_name: str,
                    args: Optional[Tuple['Argument', ...]] = None,
                    kwargs: Optional[Dict[str, 'Argument']] = None,
                    type_expr: Optional[Any] = None) -> Node:
        """
        Insert a ``call_method`` ``Node`` into the ``Graph``. A ``call_method`` node
        represents a call to a given method on the 0th element of ``args``.

        Args:

            method_name (str): The name of the method to apply to the self argument.
                For example, if args[0] is a ``Node`` representing a ``Tensor``,
                then to call ``relu()`` on that ``Tensor``, pass ``relu`` to ``method_name``.

            args (Optional[Tuple[Argument, ...]]): The positional arguments to be passed
                to the called method. Note that this *should* include a ``self`` argument.

            kwargs (Optional[Dict[str, Argument]]): The keyword arguments to be passed
                to the called method

            type_expr (Optional[Any]): an optional type annotation representing the
                Python type the output of this node will have.

        Returns:

            The newly created and inserted ``call_method`` node.

        .. note::
            The same insertion point and type expression rules apply for this method
            as :meth:`Graph.create_node`.
        """
        return self.create_node('call_method', method_name, args, kwargs, type_expr=type_expr)

    def call_function(self,
                      the_function: Callable[..., Any],
                      args: Optional[Tuple['Argument', ...]] = None,
                      kwargs: Optional[Dict[str, 'Argument']] = None,
                      type_expr: Optional[Any] = None) -> Node:
        """
        Insert a ``call_function`` ``Node`` into the ``Graph``. A ``call_function`` node
        represents a call to a Python callable, specified by ``the_function``. ``the_function``
        can be

        Args:

            the_function (Callable[..., Any]): The function to be called. Can be any PyTorch
                operator, Python function, or member of the ``builtins`` or ``operator``
                namespaces.

            args (Optional[Tuple[Argument, ...]]): The positional arguments to be passed
                to the called function.

            kwargs (Optional[Dict[str, Argument]]): The keyword arguments to be passed
                to the called function

            type_expr (Optional[Any]): an optional type annotation representing the
                Python type the output of this node will have.

        Returns

            The newly created and inserted ``call_function`` node.

        .. note::
            The same insertion point and type expression rules apply for this method
            as :meth:`Graph.create_node`.
        """
        return self.create_node('call_function', the_function, args, kwargs, type_expr=type_expr)

    def node_copy(self, node: Node, arg_transform: Callable[[Node], 'Argument'] = lambda x: x) -> Node:
        """
        Copy a node from one graph into another. ``arg_transform`` needs to transform arguments from
        the graph of node to the graph of self. Example::

            # Copying all the nodes in `g` into `new_graph`
            g : torch.fx.Graph = ...
            new_graph = torch.fx.graph()
            value_remap = {}
            for node in g.nodes:
                value_remap[node] = new_graph.node_copy(node, lambda n : value_remap[n])

        Args:

            node (Node): The node to copy into ``self``.

            arg_transform (Callable[[Node], Argument]): A function that transforms
                ``Node`` arguments in node's ``args`` and ``kwargs`` into the
                equivalent argument in ``self``. In the simplest case, this should
                retrieve a value out of a table mapping Nodes in the original
                graph to ``self``.
        """
        args = map_arg(node.args, arg_transform)
        kwargs = map_arg(node.kwargs, arg_transform)
        assert isinstance(args, tuple)
        assert isinstance(kwargs, dict)
        result_node = self.create_node(node.op, node.target, args, kwargs, node.name, node.type)
        result_node.meta = copy.copy(node.meta)
        return result_node

    def output(self, result: 'Argument', type_expr: Optional[Any] = None):
        """
        Insert an ``output`` ``Node`` into the ``Graph``. An ``output`` node represents
        a ``return`` statement in Python code. ``result`` is the value that should
        be returned.

        Args:

            result (Argument): The value to be returned.

            type_expr (Optional[Any]): an optional type annotation representing the
                Python type the output of this node will have.

        .. note::

            The same insertion point and type expression rules apply for this method
            as ``Graph.create_node``.
        """
        return self.create_node(op='output', target='output', args=(result,), type_expr=type_expr)

    def _target_to_str(self, target : Target) -> str:
        if callable(target):
            op = target.__name__
        else:
            assert isinstance(target, str)
            op = target
            if _is_magic(op):
                op = op[2:-2]
        op = _snake_case(op)
        return op

    def python_code(self, root_module: str) -> PythonCode:
        """
        Turn this ``Graph`` into valid Python code.

        Args:

            root_module (str): The name of the root module on which to look-up
                qualified name targets. This is usually 'self'.

        Returns:

            A PythonCode object, consisting of two fields:
                src: the Python source code representing the object
                globals: a dictionary of global names in `src` -> the objects that they reference.
        """
        # NOTE: [Graph Namespaces]
        #
        # There are two types of symbols in generated Python source code:
        # locals and globals.
        #   Locals are locally defined by the output of a node in the Graph.
        #   Globals are references to external objects, like functions or types.
        #
        # When generating Python code, we need to make sure to name things
        # appropriately. In particular:
        # - All names should be unique, to avoid weird shadowing bugs.
        # - These names need to be consistent, e.g. a object should always be
        #   referenced by the same name.
        #
        # To do this, we create a new namespace just for this source. All names
        # that get printed must come from this namespace.
        #
        # Why can't we re-use node.name? Because it was generated within the
        # namespace `self._graph_namespace`. In order to provide uniqueness
        # over both locals (node.name) *and* globals, we create a completely
        # new namespace to put all identifiers in.
        namespace = _Namespace()

        # Override Node's repr to generate a valid name within our namespace.
        # Since repr() is designed to produce a valid Python expression, it
        # makes sense to re-use it. This way, it's easy to print something like
        # Tuple[Node, Node] by simply calling repr() on it. Node's __repr__ is
        # implemented cooperatively to allow this.
        def node_repr(n: Node):
            return namespace.create_name(n.name, n)

        @contextmanager
        def override_node_repr(graph: Graph):
            orig_repr_fns = {}
            for node in graph.nodes:
                orig_repr_fns[node] = node._repr_fn
                node._repr_fn = node_repr
            try:
                yield None
            finally:
                # restore the original repr functions
                for node in graph.nodes:
                    node._repr_fn = orig_repr_fns[node]

        with override_node_repr(self):
            return self._python_code(root_module, namespace)

    def _python_code(self, root_module: str, namespace: _Namespace) -> PythonCode:
        free_vars: List[str] = []
        body: List[str] = []
        globals_: Dict[str, Any] = {}

        # Wrap string in list to pass by reference
        maybe_return_annotation : List[str] = ['']

        def add_global(name_hint: str, obj: Any):
            """Add an obj to be tracked as a global.

            We call this for names that reference objects external to the
            Graph, like functions or types.

            Returns: the global name that should be used to reference 'obj' in generated source.
            """
<<<<<<< HEAD
            if _is_from_torch(obj):
=======
            if _is_from_torch(obj) and obj != torch.device:  # to support registering torch.device
>>>>>>> 8be5b1ca
                # HACK: workaround for how torch custom ops are registered. We
                # can't import them like normal modules so they must retain their
                # fully qualified name.
                return _get_qualified_name(obj)

            # normalize the name hint to get a proper identifier
            global_name = namespace.create_name(name_hint, obj)
            if global_name in globals_:
                assert globals_[global_name] is obj
                return global_name
<<<<<<< HEAD

=======
>>>>>>> 8be5b1ca
            globals_[global_name] = obj
            return global_name

        # Pre-fill the globals table with registered builtins.
        for name, (_, obj) in _custom_builtins.items():
            add_global(name, obj)

        def type_repr(o : Any):
            typename = _type_repr(o)

            # This is a generic type, e.g. typing.List[torch.Tensor]
            if hasattr(o, '__origin__'):
                origin_type = _origin_type_map.get(o.__origin__, o.__origin__)
                origin_typename = add_global(_type_repr(origin_type), origin_type)

                # Assign global names for each of the inner type variables.
                args = [type_repr(arg) for arg in o.__args__]
                return f'{origin_typename}[{",".join(args)}]'

            # Common case: this is a regular module name like 'foo.bar.baz'
            return add_global(typename, o)

        # Run through reverse nodes and record the first instance of a use
        # of a given node. This represents the *last* use of the node in the
        # execution order of the program, which we will use to free unused
        # values
        node_to_last_use : Dict[Node, Node] = {}
        user_to_last_uses : Dict[Node, List[Node]] = {}

        def register_last_uses(n : Node, user : Node):
            if n not in node_to_last_use:
                node_to_last_use[n] = user
                user_to_last_uses.setdefault(user, []).append(n)

        for node in reversed(self.nodes):
            map_arg(node.args, lambda n: register_last_uses(n, node))
            map_arg(node.kwargs, lambda n: register_last_uses(n, node))

        def delete_unused_values(user : Node):
            """
            Delete values after their last use. This ensures that values that are
            not used in the remainder of the code are freed and the memory usage
            of the code is optimal.
            """
            if user.op == 'placeholder':
                return
            if user.op == 'output':
                body.append('\n')
                return
            nodes_to_delete = user_to_last_uses.get(user, [])
            if len(nodes_to_delete):
                to_delete_str = ' = '.join([repr(n) for n in nodes_to_delete] + ['None'])
                body.append(f';  {to_delete_str}\n')
            else:
                body.append('\n')


        def emit_node(node : Node):
            maybe_type_annotation = '' if node.type is None else f' : {type_repr(node.type)}'
            if node.op == 'placeholder':
                assert isinstance(node.target, str)
                maybe_default_arg = '' if not node.args else f' = {repr(node.args[0])}'
                free_vars.append(f'{node.target}{maybe_type_annotation}{maybe_default_arg}')
                raw_name = node.target.replace('*', '')
                if raw_name != repr(node):
                    body.append(f'{repr(node)} = {raw_name}\n')
                return
            elif node.op == 'call_method':
                assert isinstance(node.target, str)
                body.append(
                    f'{repr(node)}{maybe_type_annotation} = {_format_target(repr(node.args[0]), node.target)}'
                    f'({_format_args(node.args[1:], node.kwargs)})')
                return
            elif node.op == 'call_function':
                assert callable(node.target)
                # pretty print operators
                if node.target.__module__ == '_operator' and node.target.__name__ in magic_methods:
                    assert isinstance(node.args, tuple)
                    body.append(f'{repr(node)}{maybe_type_annotation} = '
                                f'{magic_methods[node.target.__name__].format(*(repr(a) for a in node.args))}')
                    return
                qualified_name = _get_qualified_name(node.target)
                global_name = add_global(qualified_name, node.target)
                if global_name == 'getattr' and \
                   isinstance(node.args, tuple) and \
                   isinstance(node.args[1], str) and \
                   node.args[1].isidentifier():
                    # pretty print attribute access
                    body.append(f'{repr(node)}{maybe_type_annotation} = {_format_target(repr(node.args[0]), node.args[1])}')
                    return
                body.append(f'{repr(node)}{maybe_type_annotation} = {global_name}({_format_args(node.args, node.kwargs)})')
                return
            elif node.op == 'call_module':
                assert isinstance(node.target, str)
                body.append(f'{repr(node)}{maybe_type_annotation} = '
                            f'{_format_target(root_module, node.target)}({_format_args(node.args, node.kwargs)})')
                return
            elif node.op == 'get_attr':
                assert isinstance(node.target, str)
                body.append(f'{repr(node)}{maybe_type_annotation} = {_format_target(root_module, node.target)}')
                return
            elif node.op == 'output':
                if node.type is not None:
                    maybe_return_annotation[0] = f" -> {type_repr(node.type)}"
                if self._pytree_info is None:
                    body.append(f'return {repr(node.args[0])}')
                else:
                    body.append(f'return pytree.tree_unflatten({repr(node.args[0])}, self._out_spec)')
                return
            raise NotImplementedError(f'node: {node.op} {node.target}')

        for node in self.nodes:
            # NOTE: emit_node does not emit a string with newline. It depends
            # on delete_unused_values to append one
            emit_node(node)
            delete_unused_values(node)

        if len(body) == 0:
            # If the Graph has no non-placeholder nodes, no lines for the body
            # have been emitted. To continue to have valid Python code, emit a
            # single pass statement
            body.append('pass\n')
        if self._pytree_info is not None:
            orig_args = self._pytree_info.orig_args
            has_orig_self = (orig_args[0] == 'self')
            if has_orig_self:
                free_vars.insert(0, 'self')
            if len(free_vars) > 0:  # pytree has placeholders in it
                body.insert(0, f"{', '.join(free_vars)}, = fx_pytree.tree_flatten_spec([{', '.join(orig_args)}], self._in_spec)\n")
        else:
            orig_args = free_vars

        # If the original function didn't have self as its first argument, we
        # would have added it.
        if len(orig_args) == 0 or orig_args[0] != 'self':
            orig_args.insert(0, 'self')
        code = ''.join(body)
        code = '\n'.join('    ' + line for line in code.split('\n'))
        fn_code = f"""
<<<<<<< HEAD
def forward(self, {', '.join(free_vars)}){maybe_return_annotation[0]}:
=======
def forward({', '.join(orig_args)}){maybe_return_annotation[0]}:
>>>>>>> 8be5b1ca
{code}"""

        return PythonCode(fn_code,
                          globals_)

    def __str__(self) -> str:
        """
        Print a human-readable (not machine-readable) string representation
        of this Graph
        """
        placeholder_names : List[str] = []
        # This is a one-element array just so ``format_node`` can modify the closed
        # over value
        maybe_return_typename : List[str] = ['']

        node_strs = [node.format_node(placeholder_names) for node in self.nodes]
        param_str = ', '.join(placeholder_names)
        s = f'graph({param_str}){maybe_return_typename[0]}:'
        for node_str in node_strs:
            if node_str:
                s += '\n    ' + node_str
        return s

    def print_tabular(self):
        """
        Prints the intermediate representation of the graph in tabular
        format.
        """
        try:
            from tabulate import tabulate
        except ImportError:
            print("`print_tabular` relies on the library `tabulate`, "
                  "which could not be found on this machine. Run `pip "
                  "install tabulate` to install the library.")
        node_specs = [[n.op, n.name, n.target, n.args, n.kwargs]
                      for n in self.nodes]
        print(tabulate(node_specs,
              headers=['opcode', 'name', 'target', 'args', 'kwargs']))

    def lint(self):
        """
        Runs various checks on this Graph to make sure it is well-formed. In
        particular:
        - Checks Nodes have correct ownership (owned by this graph)
        - Checks Nodes appear in topological order
        - If this Graph has an owning GraphModule, checks that targets
        exist in that GraphModule
        """

        # Check topo order
        def check_arg(arg : Node, n : Optional[Node] = None) -> None:
            context_str = f' of Node \'{n}\' ' if n else ' '
            if arg.graph is not self:
                raise RuntimeError(f'Argument \'{arg}\'{context_str}does not belong to this Graph, '
                                   f'but was used as an argument! If you are copying nodes from another graph, make '
                                   f'sure to use ``arg_transform`` on node_copy() to remap values\n{self}')
            if arg not in seen_values:
                raise RuntimeError(f'Argument \'{arg}\'{context_str}was used before it has been '
                                   f'defined! Please check that Nodes in the graph are topologically ordered\n{self}')

        seen_names : Set[str] = set()
        seen_values : Set[Node] = set()
        for node in self.nodes:
            if node.op not in ['placeholder', 'call_method', 'call_module', 'call_function', 'get_attr', 'output']:
                raise RuntimeError(f'Node {node} had unknown opcode {node.op}!')
            if node.graph is not self:
                raise RuntimeError(f'Node \'{node}\' does not belong to this Graph!')
            map_arg(node.args, lambda arg: check_arg(arg, node))
            map_arg(node.kwargs, lambda arg: check_arg(arg, node))
            seen_values.add(node)

            if node.name in seen_names:
                raise RuntimeError(f'Node redefined name {node.name}!')
            seen_names.add(node.name)

        # Check targets are legit
        if self.owning_module:
            for node in self.nodes:
                if node.op in ['get_attr', 'call_module']:
                    assert isinstance(node.target, str)
                    target_atoms = node.target.split('.')
                    m_itr = self.owning_module
                    for i, atom in enumerate(target_atoms):
                        new_m_itr = getattr(m_itr, atom, None)
                        seen_qualname = '.'.join(target_atoms[:i])
                        if new_m_itr is None:
                            raise RuntimeError(f'Node {node} target {node.target} references nonexistent attribute '
                                               f'{atom} of {seen_qualname}')
                        if (node.op == "call_module"
                                and not isinstance(new_m_itr, torch.nn.Module)):
                            raise RuntimeError(f'Node {node} target {node.target} {atom} of {seen_qualname} does '
                                               'not reference an nn.Module')
                        elif (node.op == "get_attr"
                              and not isinstance(new_m_itr, torch.nn.Module)
                              and not isinstance(new_m_itr, torch.nn.Parameter)
                              and atom not in m_itr._buffers):
                            warnings.warn(f'Node {node} target {node.target} {atom} of {seen_qualname} does '
                                          'not reference an nn.Module, nn.Parameter, or buffer, which is '
                                          'what \'get_attr\' Nodes typically target')
                        else:
                            m_itr = new_m_itr

    def eliminate_dead_code(self):
        """
        Remove all dead code from the graph, based on each node's number of
        users, and whether the nodes have any side effects. The graph must be
        topologically sorted before calling.

        Returns:
          bool: Whether the graph was changed as a result of the pass.

        Example:

        Before dead code is eliminated, `a` from `a = x + 1` below has no users
        and thus can be eliminated from the graph without having an effect.

        .. code-block:: python

            def forward(self, x):
                a = x + 1
                return x + self.attr_1

        After dead code is eliminated, `a = x + 1` has been removed, and the rest
        of `forward` remains.

        .. code-block:: python

            def forward(self, x):
                return x + self.attr_1

        """
        # Lint the graph first to make sure its topologically sorted, otherwise
        # DCE below will not behave as expected.
        self.lint()

        # Reverse iterate so that when we remove a node, any nodes used as an
        # input to that node have an updated user count that no longer reflects
        # the removed node.
        changed = False
        for node in reversed(self.nodes):
            if not node.is_impure() and len(node.users) == 0:
                self.erase_node(node)
                changed = True

        return changed

    def eliminate_dead_code(self):
        """
        Remove all dead code from the graph, based on each node's number of
        users, and whether the nodes have any side effects The graph must be
        topologically sorted before calling.

        Returns:
          bool: Whether the graph was changed as a result of the pass.

        Example:

        Before dead code is eliminated, `a` from `a = x + 1` below has no users
        and thus can be eliminated from the graph without having an effect.

        .. code-block:: python

            def forward(self, x):
                a = x + 1
                return x + self.attr_1

        After dead code is eliminated, `a = x + 1` has been removed, and the rest
        of `forward` remains.

        .. code-block:: python

            def forward(self, x):
                return x + self.attr_1

        """
        # Lint the graph first to make sure its topologically sorted, otherwise
        # DCE below will not behave as expected.
        self.lint()

        # Reverse iterate so that when we remove a node, any nodes used as an
        # input to that node have an updated user count that no longer reflects
        # the removed node.
        changed = False
        for node in reversed(self.nodes):
            if not node.is_impure() and len(node.users) == 0:
                self.erase_node(node)
                changed = True

        return changed


reflectable_magic_methods = {
    'add': '{} + {}',
    'sub': '{} - {}',
    'mul': '{} * {}',
    'floordiv': '{} // {}',
    'truediv': '{} / {}',
    'div': '{} / {}',
    'mod': '{} % {}',
    'pow': '{} ** {}',
    'lshift': '{} << {}',
    'rshift': '{} >> {}',
    'and': '{} & {}',
    'or': '{} | {}',
    'xor': '{} ^ {}',
    'getitem': '{}[{}]'
}

magic_methods = dict({
    'eq': '{} == {}',
    'ne': '{} != {}',
    'lt': '{} < {}',
    'gt': '{} > {}',
    'le': '{} <= {}',
    'ge': '{} >= {}',
    'pos': '+{}',
    'neg': '-{}',
    'invert': '~{}'}, **reflectable_magic_methods)<|MERGE_RESOLUTION|>--- conflicted
+++ resolved
@@ -1,9 +1,6 @@
 from .node import Node, Argument, Target, map_arg, _type_repr, _get_qualified_name
-<<<<<<< HEAD
-=======
 import torch.utils._pytree as pytree
 from . import _pytree as fx_pytree
->>>>>>> 8be5b1ca
 
 from typing import TYPE_CHECKING, Callable, Any, List, Dict, NamedTuple, Optional, Tuple, Set, FrozenSet
 from dataclasses import dataclass
@@ -53,12 +50,9 @@
 _register_custom_builtin('nan', 'from math import nan', math.nan)
 _register_custom_builtin('NoneType', 'NoneType = type(None)', type(None))
 _register_custom_builtin('torch', 'import torch', torch)
-<<<<<<< HEAD
-=======
 _register_custom_builtin('device', 'from torch import device', torch.device)
 _register_custom_builtin('fx_pytree', 'import torch.fx._pytree as fx_pytree', fx_pytree)
 _register_custom_builtin('pytree', 'import torch.utils._pytree as pytree', pytree)
->>>>>>> 8be5b1ca
 
 
 def _is_magic(x: str) -> bool:
@@ -298,10 +292,7 @@
         self._graph_namespace = _Namespace()
         self._owners = 0
         self._owning_module = owning_module
-<<<<<<< HEAD
-=======
         self._pytree_info: Optional[_PyTreeInfo] = None
->>>>>>> 8be5b1ca
 
     @property
     def owning_module(self):
@@ -612,13 +603,8 @@
         """
         if (self.owning_module and
                 self.owning_module.get_submodule(module_name) is not None):
-<<<<<<< HEAD
-            warnings.warn("Attempted to insert a get_attr Node with no "
-                          "underlying reference in the owning "
-=======
             warnings.warn("Attempted to insert a call_module Node with "
                           "no underlying reference in the owning "
->>>>>>> 8be5b1ca
                           "GraphModule! Call "
                           "GraphModule.add_submodule to add the "
                           "necessary submodule")
@@ -831,11 +817,7 @@
 
             Returns: the global name that should be used to reference 'obj' in generated source.
             """
-<<<<<<< HEAD
-            if _is_from_torch(obj):
-=======
             if _is_from_torch(obj) and obj != torch.device:  # to support registering torch.device
->>>>>>> 8be5b1ca
                 # HACK: workaround for how torch custom ops are registered. We
                 # can't import them like normal modules so they must retain their
                 # fully qualified name.
@@ -846,10 +828,6 @@
             if global_name in globals_:
                 assert globals_[global_name] is obj
                 return global_name
-<<<<<<< HEAD
-
-=======
->>>>>>> 8be5b1ca
             globals_[global_name] = obj
             return global_name
 
@@ -989,11 +967,7 @@
         code = ''.join(body)
         code = '\n'.join('    ' + line for line in code.split('\n'))
         fn_code = f"""
-<<<<<<< HEAD
-def forward(self, {', '.join(free_vars)}){maybe_return_annotation[0]}:
-=======
 def forward({', '.join(orig_args)}){maybe_return_annotation[0]}:
->>>>>>> 8be5b1ca
 {code}"""
 
         return PythonCode(fn_code,
@@ -1140,50 +1114,6 @@
 
         return changed
 
-    def eliminate_dead_code(self):
-        """
-        Remove all dead code from the graph, based on each node's number of
-        users, and whether the nodes have any side effects The graph must be
-        topologically sorted before calling.
-
-        Returns:
-          bool: Whether the graph was changed as a result of the pass.
-
-        Example:
-
-        Before dead code is eliminated, `a` from `a = x + 1` below has no users
-        and thus can be eliminated from the graph without having an effect.
-
-        .. code-block:: python
-
-            def forward(self, x):
-                a = x + 1
-                return x + self.attr_1
-
-        After dead code is eliminated, `a = x + 1` has been removed, and the rest
-        of `forward` remains.
-
-        .. code-block:: python
-
-            def forward(self, x):
-                return x + self.attr_1
-
-        """
-        # Lint the graph first to make sure its topologically sorted, otherwise
-        # DCE below will not behave as expected.
-        self.lint()
-
-        # Reverse iterate so that when we remove a node, any nodes used as an
-        # input to that node have an updated user count that no longer reflects
-        # the removed node.
-        changed = False
-        for node in reversed(self.nodes):
-            if not node.is_impure() and len(node.users) == 0:
-                self.erase_node(node)
-                changed = True
-
-        return changed
-
 
 reflectable_magic_methods = {
     'add': '{} + {}',
